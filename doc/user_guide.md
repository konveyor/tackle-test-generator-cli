--- conflicted
+++ resolved
@@ -62,11 +62,7 @@
 
 The time taken in test generation can be controlled via a couple of options:
 
-<<<<<<< HEAD
-- `time-limit`: The value, specified in seconds, is the upper bound on the time spent generating tests for _each class_ of the application. This option applies to the generation of building-block test sequences for CTD-guided test generation and for standalone test generation using EvoSuite and Randoop. The default time limit is 10s per class. The value can be lowered to reduce the time taken by test generation, at the cost of potentially lower coverage. Conversely, the time budget can be increased to allow for longer exploration of each class, but coverage tends to plateau so increasing the time to high values (e.g., 100s) may not provide much benefit.
-=======
 - `time-limit`: The value, specified in seconds, is the upper bound on the time spent generating tests for _each class_ of the application. This option applies to the generation of building-block test sequences for CTD-guided test generation and for standalone test generation using EvoSuite and Randoop. The default time limit is 10s per class. The value can be lowered to reduce the time taken by test generation (e.g., for large applications with hundreds of classes or if there is a limited time budget for testing), at the cost of potentially lower coverage. Conversely, the time limit can be increased to allow for longer exploration of each class, but coverage tends to plateau so increasing the time to high values (e.g., 100s) may not provide much benefit.
->>>>>>> 244afee9
 
 - `num_seq_executions`: The value specifies the number of executions to perform to determine the pass/fail status of generated sequences. These executions are also used for checking the consistency of recorded object states for creating assertions, so that flaky assertions on non-deterministic values can be avoided. This option applies to CTD-guided test generation only. By default, each sequence is executed 10 times. To lower the cost of test generation, fewer executions can be performed, keeping in mind that fewer executions can result in some flaky tests being generated. 
 
@@ -75,22 +71,14 @@
 For a JEE application, unit testing might be more challenging because the application server is not running and not initializing required resources. Queries 
 made by the business code for various external resources via JNDI might thus result in `NullPointerException`, causing the unit tests to fail and overall coverage decrease.
 To avoid such unit test failures, the test generator provides some limited support for JEE applications, with mocking support for JNDI lookups and database operations. This feature is built leveraging EvoSuite's capability for JEE support which mocks a database as well as the `InitialContext` object via its specialized classloader and online bytecode instrumentation. 
-<<<<<<< HEAD
 By default, JEE support is disabled. Enabling JEE support is done via the `jee_support` option for the `generate` command. 
-=======
-By Default, JEE support is disabled. Enabling JEE support is done via the `jee_support` option for the `generate` command. 
->>>>>>> 244afee9
 
 - `jee_support`: Boolean flag indicating whether to enable mocking support for some JEE features in the generated test cases.
 
 In EvoSuite test generation, this option simply activates JEE support. In CTD-guided test generation, it operates as follows:
 for every test sequence (generated for some CTD test plan row) that fails on the legacy app, before discarding it, an attempt is made to execute it 
 using EvoSuite classloader and JEE support. If the sequence passes, it is kept as part of the final junit test cases in an `EvoSuite` junit test file
-<<<<<<< HEAD
-(that is, a junit test file for the relevant class under test, containing junit notations to use EvoSuite classloader and its JEE support). In Randoop test generation there is no JEE support, hence in this case the `jee_support` option is ignored. 
-=======
-(that is, a junit test file for the relevant class under test, containing junit notations to use EvoSuite classloader and its JEE support). In the case of Randoop test generation, the `jee_support` is irrelevant and hence ignored. 
->>>>>>> 244afee9
+(that is, a junit test file for the relevant class under test, containing junit notations to use EvoSuite classloader and its JEE support). In Randoop test generation, there is no JEE support. Hence in this case the `jee_support` option is ignored. 
 
 Note that the current level of JEE support is limited to the types of JEE operations supported by EvoSuite and can still result in low coverage on some classes.
 For more details on EvoSuite's JEE support see [EvoSuite JEE paper](https://www.evosuite.org/wp-content/papercite-data/pdf/ssbse16_jee.pdf). 
