--- conflicted
+++ resolved
@@ -25,7 +25,7 @@
 
         with resources.path('test.ui.helper_files', 'ranked_attributes_short.json') as attr_file:
             heuristic_label = HeuristicLabel(str(attr_file))
-<<<<<<< HEAD
+
 
         correct_labels = [{2: ['click post login', ['enter user', 'enter password']], 3: ['click birthday',
                                                                                           ['search for any text',
@@ -46,19 +46,8 @@
                            12: ['click view',
                                 ['search for any text', 'enter checkbox', 'enter group', 'enter to group']]},
                           {2: ['click veterinarian true', []], 3: ['owner add', []]}]
-=======
->>>>>>> 49feee21
 
-        correct_labels = [
-            {2: 'click post login', 3: 'click birthday', 4: 'click export', 5: 'click group', 6: 'click view',
-             7: 'click note', 9: 'click import', 11: 'click note', 12: 'click view', 13: 'click edit', 14: 'click next',
-             16: 'add', 17: 'click note', 21: 'click note', 22: 'click trigger sort', 23: 'click sort telephone',
-             24: 'click trigger sort', 25: 'click sort trigger', 26: 'click sort mail'},
-            {2: 'click veterinarian true', 3: 'owner add', 4: 'add', 9: 'click vet default', 10: 'click specialty',
-             11: 'click owner true', 12: 'click type active', 13: 'click specialty', 14: 'click default delete',
-             15: 'click default delete', 16: 'owner add', 22: 'click vet', 23: 'save vet'}]
         # check for all DOM fragments in these two files, that labels are produced correctly
-<<<<<<< HEAD
 
         for file_num, crawl_paths in enumerate([crawl_paths_addressbook, crawl_paths_petclinic]):
             for crawl_path in crawl_paths:
@@ -67,13 +56,7 @@
                     assert (eventable_label == correct_labels[file_num][eventable['id']][0])
                     for i, form_field_label in enumerate(form_field_labels):
                         assert (form_field_label == correct_labels[file_num][eventable['id']][1][i])
-=======
-        for file_num, crawl_paths in enumerate([crawl_paths_addressbook, crawl_paths_petclinic]):
-            for crawl_path in crawl_paths:
-                for eventable in crawl_path:
-                    # print('\n\n\n', eventable['element'])
-                    assert (heuristic_label.get_label(eventable) == correct_labels[file_num][eventable['id']])
->>>>>>> 49feee21
+
 
 
 if __name__ == '__main__':
