# ***************************************************************************
# Copyright IBM Corporation 2021
#
# Licensed under the Eclipse Public License 2.0, Version 2.0 (the "License");
# you may not use this file except in compliance with the License.
#
# Unless required by applicable law or agreed to in writing, software
# distributed under the License is distributed on an "AS IS" BASIS,
# WITHOUT WARRANTIES OR CONDITIONS OF ANY KIND, either express or implied.
# See the License for the specific language governing permissions and
# limitations under the License.
# ***************************************************************************

import os
from pathlib import PurePath
import sys
import unittest

sys.path.insert(0, os.path.abspath(os.path.dirname(__file__))+os.sep+'..')
from tkltest.util import config_util, constants, dir_util, command_util


class UnitTests(unittest.TestCase):

    # dict with apps parameters for test
    # app_build_type, app_build_config_file are determined by the toml
    maven_test_apps = {
        '14_spark': {
            'standard_classpath': os.path.join('test', 'data', '14_spark', '14_sparkMonoClasspath.txt'),
            'config_file': os.path.join('test', 'data', '14_spark', 'tkltest_config.toml'),
            'build_file_if_requires_build': '',
        },
        '3_scribe-java': {
            'standard_classpath': os.path.join('test', 'data', '3_scribe-java', '3_scribe-javaMonoClasspath.txt'),
            'config_file': os.path.join('test', 'data', '3_scribe-java', 'tkltest_config.toml'),
            'build_file_if_requires_build': '',
        },
        'windup-sample-web': {
            'standard_classpath': os.path.join('test', 'data', 'windup-sample', 'windup-sample-webMonoClasspath.txt'),
            'config_file': os.path.join('test', 'data', 'windup-sample', 'tkltest_config_web.toml'),
            'build_file_if_requires_build': os.path.join('test', 'data', 'windup-sample', 'migration-sample-app-master',
                                                         'pom.xml'),
        }
    }

    ant_test_apps = {
        'irs': {
            'standard_classpath': os.path.join('test', 'data', 'irs', 'irsMonoClasspath.txt'),
            'config_file': os.path.join('test', 'data', 'irs', 'tkltest_config.toml'),
            'build_file': os.path.join('test', 'data', 'irs', 'monolith', 'for_tests_build.xml'),
            'property_file': '',
            'targets_to_test_dependencies': ['compile-classpath-attribute',
                                             'compile-classpathref-attribute',
                                             'compile-classpath-element'],
            'is_user_defined_classpath': True,
            'targets_to_test_app_path': ['compile-classpath-attribute',
                                         'compile-classpathref-attribute',
                                         'compile-classpath-element',
                                         'compile-destdir-through-modulesourcepath',
                                         'compile-destdir-through-modulesourcepathref',
                                         'compile-destdir-through-src-elements',
                                         ],

        },
        '84_ifx-framework': {
            'standard_classpath': os.path.join('test', 'data', '84_ifx-framework', 'ifx-frameworkMonoClasspath.txt'),
            'config_file': os.path.join('test', 'data', '84_ifx-framework', 'tkltest_config.toml'),
            'build_file': os.path.join('test', 'data', '84_ifx-framework', 'build.xml'),
            'property_file': os.path.join('test', 'data', '84_ifx-framework', 'build.properties'),
            'targets_to_test_dependencies': ['compile', 'compile-antcall'],
            'is_user_defined_classpath': True,
            'targets_to_test_app_path': ['compile', 'compile-antcall'],
        },
    }

    def setUp(self) -> None:
        dir_util.cd_cli_dir()

    def test_getting_dependencies_ant(self) -> None:
        """Test getting dependencies using ant build file"""
        ant_test_apps = self.ant_test_apps

        for app_name in ant_test_apps.keys():
            dir_util.cd_cli_dir()

            config = config_util.load_config(config_file=ant_test_apps[app_name]['config_file'])
            config['generate']['app_build_type'] = 'ant'
            config['generate']['app_build_settings_file'] = ant_test_apps[app_name]['property_file']
            config['generate']['app_build_config_file'] = ant_test_apps[app_name]['build_file']
            standard_classpath = os.path.abspath(ant_test_apps[app_name]['standard_classpath'])
            dependencies_dir = app_name + constants.DEPENDENCIES_DIR_SUFFIX

            dir_util.cd_output_dir(app_name)

            # every target is a different test case and is being compared to the standard classpath
            for target_name in ant_test_apps[app_name]['targets_to_test_dependencies']:
                config['generate']['app_build_target'] = target_name
                config['general']['app_classpath_file'] = ''
                config_util.fix_config(config, 'generate')

                generated_classpath = config['general']['app_classpath_file']
                failed_assertion_message = 'failed for app = ' + app_name + ', target = ' + target_name
                self.assertTrue(generated_classpath != '', failed_assertion_message)
                self.assertTrue(os.path.isfile(generated_classpath), failed_assertion_message)
                self.__assert_classpath(standard_classpath,
                                        generated_classpath,
                                        os.path.join(os.getcwd(), dependencies_dir),
                                        failed_assertion_message,
                                        is_user_defined_classpath=ant_test_apps[app_name]['is_user_defined_classpath'])

    def test_getting_app_path_ant(self) -> None:
        """Test getting monolith app path using ant build file"""
        ant_test_apps = self.ant_test_apps
        for app_name in ant_test_apps.keys():
            dir_util.cd_cli_dir()
            failed_assertion_message = 'failed for app = ' + app_name

            config = config_util.load_config(config_file=ant_test_apps[app_name]['config_file'])
            config['generate']['app_build_type'] = 'ant'
            config['generate']['app_build_settings_file'] = ant_test_apps[app_name]['property_file']
            config['generate']['app_build_config_file'] = ant_test_apps[app_name]['build_file']
            monolith_app_path = config['general']['monolith_app_path']
            self.assertTrue(len(monolith_app_path) == 1, failed_assertion_message)
            if monolith_app_path[0] == '':
                continue
            dir_util.cd_output_dir(app_name)
            monolith_app_path[0] = os.path.join('..', monolith_app_path[0])

            # every target is a different test case
            for target_name in ant_test_apps[app_name]['targets_to_test_app_path']:
                config['generate']['app_build_target'] = target_name
                config['general']['monolith_app_path'] = []
                config_util.fix_config(config, 'generate')

                failed_assertion_message = 'failed for app = ' + app_name + ', target = ' + target_name
                generated_monolith_app_path = config['general']['monolith_app_path']
                self.assertTrue(len(generated_monolith_app_path) == 1, failed_assertion_message)
                self.assertTrue(os.path.isdir(generated_monolith_app_path[0]), failed_assertion_message)
                self.assertTrue(os.path.samefile(generated_monolith_app_path[0], monolith_app_path[0]), failed_assertion_message)

    def test_getting_dependencies_maven(self) -> None:
        """Test getting dependencies using maven build file"""
        maven_test_apps = self.maven_test_apps
        for app_name in maven_test_apps.keys():
            dir_util.cd_cli_dir()

            config = config_util.load_config(config_file=maven_test_apps[app_name]['config_file'])
            standard_classpath = os.path.abspath(maven_test_apps[app_name]['standard_classpath'])
            config['general']['app_classpath_file'] = ''

            dir_util.cd_output_dir(app_name)

            if maven_test_apps[app_name]['build_file_if_requires_build']:
                pom_location = maven_test_apps[app_name]['build_file_if_requires_build']
                if not os.path.isabs(pom_location):
                    pom_location = '..' + os.sep + pom_location
                build_command = 'mvn clean install -f ' + pom_location
                command_util.run_command(command=build_command, verbose=config['general']['verbose'])

            config_util.fix_config(config, 'generate')

            generated_classpath = config['general']['app_classpath_file']
            jars_location = os.path.expanduser(os.path.join('~', '.m2', 'repository'))
            failed_assertion_message = 'failed for app = ' + app_name
            self.assertTrue(generated_classpath != '', failed_assertion_message)
            self.assertTrue(os.path.isfile(generated_classpath), failed_assertion_message)
            self.__assert_classpath(standard_classpath,
                                    generated_classpath,
                                    jars_location,
                                    failed_assertion_message,
                                    ordered_classpath=True)

    def test_getting_app_path_maven(self) -> None:
        """Test getting monolith app path using maven build file"""
        maven_test_apps = self.maven_test_apps
        for app_name in maven_test_apps.keys():
            dir_util.cd_cli_dir()
            failed_assertion_message = 'failed for app = ' + app_name

            config = config_util.load_config(config_file=maven_test_apps[app_name]['config_file'])
            monolith_app_path = config['general']['monolith_app_path']
            self.assertTrue(len(monolith_app_path) == 1, failed_assertion_message)
            if monolith_app_path[0] == '':
                continue
            config['general']['monolith_app_path'] = []
            dir_util.cd_output_dir(app_name)
            monolith_app_path[0] = os.path.join('..', monolith_app_path[0])

            if maven_test_apps[app_name]['build_file_if_requires_build']:
                pom_location = maven_test_apps[app_name]['build_file_if_requires_build']
                if not os.path.isabs(pom_location):
                    pom_location = '..' + os.sep + pom_location
                build_command = 'mvn clean install -f ' + pom_location
                command_util.run_command(command=build_command, verbose=config['general']['verbose'])

            config_util.fix_config(config, 'generate')

            generated_monolith_app_path = config['general']['monolith_app_path']
            self.assertTrue(len(generated_monolith_app_path) == 1, failed_assertion_message)
            self.assertTrue(os.path.isdir(generated_monolith_app_path[0]), failed_assertion_message)
            self.assertTrue(os.path.samefile(generated_monolith_app_path[0], monolith_app_path[0]), failed_assertion_message)

    def test_getting_modules_maven(self) -> None:
        """Test getting list of modules using maven build file"""
        dir_util.cd_cli_dir()
        config = {}
        config['general'] = {}
        config['generate'] = {}
        app_name = 'migration-sample-app-master'
        config['general']['app_name'] = app_name
        config['general']['verbose'] = True

        pom_file1 = os.path.join('test', 'data', 'windup-sample', 'migration-sample-app-master', 'pom.xml')
        pom_file2 = os.path.join('test', 'data', 'windup-sample', 'migration-sample-app-master', 'simple-sample-web', 'pom.xml')
        config['generate']['app_build_config_files'] = [pom_file1, pom_file2]
        config['generate']['app_build_settings_files'] = ['', '']
        config['generate']['app_build_type'] = 'maven'

        modules_names = ['proprietary-stub',
                         'simple-sample-weblogic-services',
                         'simple-sample-weblogic-web']
        modules = config_util.get_modules_properties(config)
        self.__assert_modules_properties(modules_names, modules)


    def test_getting_modules_gradle(self) -> None:
        """Test getting list of modules using gradle build file"""
        dir_util.cd_cli_dir()
        config = {}
        config['general'] = {}
        config['generate'] = {}
        app_name = 'splitNjoin'
        config['general']['app_name'] = app_name
        config['general']['verbose'] = True

<<<<<<< HEAD
        build_file1 = os.path.join('test', 'data', 'splitNjoin', 'list', 'build.gradle')
        build_file2 = os.path.join('test', 'data', 'splitNjoin', 'app', 'build.gradle')
        settings_file = os.path.join('test', 'data', 'splitNjoin', 'settings.gradle')
        config['generate']['app_build_config_files'] = [build_file1, build_file2]
        config['generate']['app_build_settings_files'] = [settings_file, settings_file]
        config['generate']['app_build_type'] = 'gradle'

        modules_names = ['app',
                         'list',
                         'utilities']
        modules = config_util.get_modules_properties(config)
        self.__assert_modules_properties(modules_names, modules)

=======
>>>>>>> eb3daf13
    def test_getting_dependencies_gradle(self) -> None:
        """Test getting dependencies using gradle build file"""
        # dict with apps parameters for test
        # app_build_type, app_build_config_file, app_build_settings_file are determined by the toml
        gradle_test_apps = {
            'splitNjoin': {
                'standard_classpath': os.path.join('test', 'data', 'splitNjoin', 'splitNjoinMonoClasspath.txt'),
                'config_file': os.path.join('test', 'data', 'splitNjoin', 'tkltest_config.toml'),
            },
        }

        for app_name in gradle_test_apps.keys():
            dir_util.cd_cli_dir()

            config = config_util.load_config(config_file=gradle_test_apps[app_name]['config_file'])
            standard_classpath = os.path.abspath(gradle_test_apps[app_name]['standard_classpath'])
            dependencies_dir = app_name + constants.DEPENDENCIES_DIR_SUFFIX
            config['general']['app_classpath_file'] = ''

            dir_util.cd_output_dir(app_name)

            config_util.fix_config(config, 'generate')

            generated_classpath = config['general']['app_classpath_file']
            failed_assertion_message = 'failed for app = ' + app_name
            self.assertTrue(generated_classpath != '', failed_assertion_message)
            self.assertTrue(os.path.isfile(generated_classpath), failed_assertion_message)
            self.__assert_classpath(standard_classpath,
                                    generated_classpath,
                                    os.path.join(os.getcwd(), dependencies_dir),
                                    failed_assertion_message)

    def __assert_classpath(self, standard_classpath, generated_classpath, std_classpath_prefix, message, ordered_classpath=False, is_user_defined_classpath=False):
        """
        :param standard_classpath: Path to the standard classpath for comparison.
        :param generated_classpath: Path to the generated classpath, containing absolute paths of the dependency jars.
        :param std_classpath_prefix: Prefix to add to every path in the standard classpath.
        :param message: An informative error message to print in case one of the assertions fails.
        """
        std_classpath_prefix = PurePath(std_classpath_prefix).as_posix()
        with open(standard_classpath, 'r') as file:
            lines_standard = file.read().splitlines()
        if is_user_defined_classpath:  # for ant apps
            lines_standard = [os.path.basename(line) for line in lines_standard]
        # Paths inside standard_classpath must be in unix format for the test.
        lines_standard = [std_classpath_prefix + '/' + line for line in lines_standard]

        with open(generated_classpath, 'r') as file:
            lines_generated = file.read().splitlines()
        lines_generated = [PurePath(line).as_posix() for line in lines_generated]

        self.assertTrue(len(lines_generated) == len(lines_standard), message)

        for i, jar_path in enumerate(lines_standard):
            extended_message = message + " , path = " + jar_path
            if ordered_classpath:
                self.assertTrue(lines_generated[i] == jar_path, extended_message)
            else:
                self.assertTrue(jar_path in lines_generated, extended_message)
            self.assertTrue(os.path.isfile(jar_path), extended_message)

    def __assert_modules_properties(self, modules_names, modules):
        module_keys = ['name', 'directory', 'build_file', 'app_path', 'user_build_file', 'classpath']
        self.assertTrue(len(modules) == len(modules_names))
        for module in modules:
            self.assertTrue(module['name'] in modules_names)
            self.assertTrue(len(module.keys()) == len(module_keys))
            for key in module.keys():
                self.assertTrue(key in module_keys)
            self.assertTrue(os.path.isdir(module['directory']))
            self.assertTrue(os.path.isfile(module['build_file']))
            for path in module['app_path']:
                self.assertTrue(os.path.isdir(path))
            for path in module['classpath']:
                self.assertTrue(os.path.isfile(path))
<|MERGE_RESOLUTION|>--- conflicted
+++ resolved
@@ -233,7 +233,6 @@
         config['general']['app_name'] = app_name
         config['general']['verbose'] = True
 
-<<<<<<< HEAD
         build_file1 = os.path.join('test', 'data', 'splitNjoin', 'list', 'build.gradle')
         build_file2 = os.path.join('test', 'data', 'splitNjoin', 'app', 'build.gradle')
         settings_file = os.path.join('test', 'data', 'splitNjoin', 'settings.gradle')
@@ -247,8 +246,6 @@
         modules = config_util.get_modules_properties(config)
         self.__assert_modules_properties(modules_names, modules)
 
-=======
->>>>>>> eb3daf13
     def test_getting_dependencies_gradle(self) -> None:
         """Test getting dependencies using gradle build file"""
         # dict with apps parameters for test
