# ***************************************************************************
# Copyright IBM Corporation 2021
#
# Licensed under the Eclipse Public License 2.0, Version 2.0 (the "License");
# you may not use this file except in compliance with the License.
#
# Unless required by applicable law or agreed to in writing, software
# distributed under the License is distributed on an "AS IS" BASIS,
# WITHOUT WARRANTIES OR CONDITIONS OF ANY KIND, either express or implied.
# See the License for the specific language governing permissions and
# limitations under the License.
# ***************************************************************************

import os
from pathlib import Path, PurePath
import sys
import unittest
import toml
import shutil
import copy
sys.path.insert(0, os.path.abspath(os.path.dirname(__file__))+os.sep+'..')
from tkltest.util import config_util, constants, command_util
from tkltest.util.unit import dir_util, build_util
from tkltest.generate.unit import generate, augment


class UnitTests(unittest.TestCase):

    # dict with apps parameters for test
    # app_build_type, app_build_files are determined by the toml
    maven_test_apps = {
        '14_spark': {
            'standard_classpath': os.path.join('test', 'data', '14_spark', '14_sparkMonoClasspath.txt'),
            'config_file': os.path.join('test', 'data', '14_spark', 'tkltest_config.toml'),
            'build_file_if_requires_build': '',
        },
        '3_scribe-java': {
            'standard_classpath': os.path.join('test', 'data', '3_scribe-java', '3_scribe-javaMonoClasspath.txt'),
            'config_file': os.path.join('test', 'data', '3_scribe-java', 'tkltest_config.toml'),
            'build_file_if_requires_build': '',
        },
        'windup-sample-web': {
            'standard_classpath': os.path.join('test', 'data', 'windup-sample', 'windup-sample-webMonoClasspath.txt'),
            'config_file': os.path.join('test', 'data', 'windup-sample', 'tkltest_config_web.toml'),
            'build_file_if_requires_build': os.path.join('test', 'data', 'windup-sample', 'migration-sample-app-master',
                                                         'pom.xml'),
        }
    }

    ant_test_apps = {
        'irs': {
            'standard_classpath': os.path.join('test', 'data', 'irs', 'irsMonoClasspath.txt'),
            'config_file': os.path.join('test', 'data', 'irs', 'tkltest_config.toml'),
            'build_file': os.path.join('test', 'data', 'irs', 'monolith', 'for_tests_build.xml'),
            'property_file': '',
            'targets_to_test_dependencies': ['compile-classpath-attribute',
                                             'compile-classpathref-attribute',
                                             'compile-classpath-element'],
            'targets_to_test_app_path': ['compile-classpath-attribute',
                                         'compile-classpathref-attribute',
                                         'compile-classpath-element',
                                         'compile-destdir-through-modulesourcepath',
                                         'compile-destdir-through-modulesourcepathref',
                                         'compile-destdir-through-src-elements'],
            'covered_classes': ['irs.IRS', 'irs.Employer', 'irs.Salary']

        },
        '84_ifx-framework': {
            'standard_classpath': os.path.join('test', 'data', '84_ifx-framework', 'ifx-frameworkMonoClasspath.txt'),
            'config_file': os.path.join('test', 'data', '84_ifx-framework', 'tkltest_config.toml'),
            'build_file': os.path.join('test', 'data', '84_ifx-framework', 'build.xml'),
            'property_file': os.path.join('test', 'data', '84_ifx-framework', 'build.properties'),
            'targets_to_test_dependencies': ['compile', 'compile-antcall'],
            'targets_to_test_app_path': ['compile', 'compile-antcall'],
        },
    }

    gradle_test_apps = {
        'splitNjoin': {
            'standard_classpath': os.path.join('test', 'data', 'splitNjoin', 'splitNjoinMonoClasspath.txt'),
            'config_file': os.path.join('test', 'data', 'splitNjoin', 'tkltest_config.toml'),
        },
    }

    bad_path_test_apps = {
        'failing': {
            'config_file': os.path.join('test', 'data', 'failingApp', 'tkltest_config.toml'),
            'basic_blocks': os.path.join('test', 'data', 'failingApp', 'basic_blocks'),
        },
    }
    def setUp(self) -> None:
        dir_util.cd_cli_dir()
        self.begin_dir_content = os.listdir(os.getcwd())

    def test_getting_dependencies_ant(self) -> None:
        """Test getting dependencies using ant build file"""
        ant_test_apps = self.ant_test_apps

        for app_name in ant_test_apps.keys():
            dir_util.cd_cli_dir()

            config = config_util.load_config(config_file=ant_test_apps[app_name]['config_file'])
            config['generate']['app_build_type'] = 'ant'
            config['generate']['app_build_settings_files'] = [ant_test_apps[app_name]['property_file']]
            config['generate']['app_build_files'] = [ant_test_apps[app_name]['build_file']]
            standard_classpath = os.path.abspath(ant_test_apps[app_name]['standard_classpath'])

            # every target is a different test case and is being compared to the standard classpath
            for target_name in ant_test_apps[app_name]['targets_to_test_dependencies']:
                config['generate']['app_build_target'] = target_name
                config['general']['app_classpath_file'] = ''
                config_util.resolve_classpath(config, 'generate')

                generated_classpath = config['general']['app_classpath_file']
                failed_assertion_message = 'failed for app = ' + app_name + ', target = ' + target_name
                self.assertTrue(generated_classpath != '', failed_assertion_message)
                self.assertTrue(os.path.isfile(generated_classpath), failed_assertion_message)
                self.__assert_classpath(standard_classpath=standard_classpath,
                                        generated_classpath=generated_classpath,
                                        build_type='ant',
                                        message=failed_assertion_message)
                self.__assert_no_artifact_at_cli(ant_test_apps.keys())

    def test_getting_app_path_ant(self) -> None:
        """Test getting monolith app path using ant build file"""
        ant_test_apps = self.ant_test_apps
        for app_name in ant_test_apps.keys():
            dir_util.cd_cli_dir()
            failed_assertion_message = 'failed for app = ' + app_name

            config = config_util.load_config(config_file=ant_test_apps[app_name]['config_file'])
            config['generate']['app_build_type'] = 'ant'
            config['generate']['app_build_settings_files'] = [ant_test_apps[app_name]['property_file']]
            config['generate']['app_build_files'] = [ant_test_apps[app_name]['build_file']]
            monolith_app_path = config['general']['monolith_app_path']
            self.assertTrue(len(monolith_app_path) == 1, failed_assertion_message)
            if monolith_app_path[0] == '':
                continue
            monolith_app_path[0] = os.path.join(constants.TKLTEST_CLI_DIR, monolith_app_path[0])
            # every target is a different test case
            for target_name in ant_test_apps[app_name]['targets_to_test_app_path']:
                config['generate']['app_build_target'] = target_name
                config['general']['monolith_app_path'] = []
                config_util.resolve_app_path(config)

                failed_assertion_message = 'failed for app = ' + app_name + ', target = ' + target_name
                generated_monolith_app_path = config['general']['monolith_app_path']
                self.assertTrue(len(generated_monolith_app_path) == 1, failed_assertion_message)
                self.assertTrue(os.path.isdir(generated_monolith_app_path[0]), failed_assertion_message)
                self.assertTrue(os.path.samefile(generated_monolith_app_path[0], monolith_app_path[0]), failed_assertion_message)
            self.__assert_no_artifact_at_cli(ant_test_apps.keys())

    def test_getting_dependencies_maven(self) -> None:
        """Test getting dependencies using maven build file"""
        maven_test_apps = self.maven_test_apps
        for app_name in maven_test_apps.keys():
            dir_util.cd_cli_dir()

            config = config_util.load_config(config_file=maven_test_apps[app_name]['config_file'])
            standard_classpath = os.path.abspath(maven_test_apps[app_name]['standard_classpath'])
            config['general']['app_classpath_file'] = ''

            if maven_test_apps[app_name]['build_file_if_requires_build']:
                pom_location = maven_test_apps[app_name]['build_file_if_requires_build']
                if not os.path.isabs(pom_location):
                    pom_location = constants.TKLTEST_CLI_DIR + os.sep + pom_location
                build_command = 'mvn clean install -f ' + pom_location
                command_util.run_command(command=build_command, verbose=config['general']['verbose'])
            config_util.resolve_classpath(config, 'generate')

            generated_classpath = config['general']['app_classpath_file']
            failed_assertion_message = 'failed for app = ' + app_name
            self.assertTrue(generated_classpath != '', failed_assertion_message)
            self.assertTrue(os.path.isfile(generated_classpath), failed_assertion_message)
            self.__assert_classpath(standard_classpath=standard_classpath,
                                    generated_classpath=generated_classpath,
                                    build_type='maven',
                                    message=failed_assertion_message)
        self.__assert_no_artifact_at_cli(maven_test_apps.keys())

    def test_getting_app_path_maven(self) -> None:
        """Test getting monolith app path using maven build file"""
        maven_test_apps = self.maven_test_apps
        for app_name in maven_test_apps.keys():
            dir_util.cd_cli_dir()
            failed_assertion_message = 'failed for app = ' + app_name

            config = config_util.load_config(config_file=maven_test_apps[app_name]['config_file'])
            monolith_app_path = config['general']['monolith_app_path']
            self.assertTrue(len(monolith_app_path) == 1, failed_assertion_message)
            if monolith_app_path[0] == '':
                continue
            config['general']['monolith_app_path'] = []
            monolith_app_path[0] = os.path.join(constants.TKLTEST_CLI_DIR, monolith_app_path[0])

            if maven_test_apps[app_name]['build_file_if_requires_build']:
                pom_location = maven_test_apps[app_name]['build_file_if_requires_build']
                if not os.path.isabs(pom_location):
                    pom_location = constants.TKLTEST_CLI_DIR + os.sep + pom_location
                build_command = 'mvn clean install -f ' + pom_location
                command_util.run_command(command=build_command, verbose=config['general']['verbose'])

            config_util.resolve_app_path(config)

            generated_monolith_app_path = config['general']['monolith_app_path']
            self.assertTrue(len(generated_monolith_app_path) == 1, failed_assertion_message)
            self.assertTrue(os.path.isdir(generated_monolith_app_path[0]), failed_assertion_message)
            self.assertTrue(os.path.samefile(generated_monolith_app_path[0], monolith_app_path[0]), failed_assertion_message)
        self.__assert_no_artifact_at_cli(maven_test_apps.keys())

    def test_getting_modules_maven(self) -> None:
        """Test getting list of modules using maven build file"""
        dir_util.cd_cli_dir()
        config = {}
        config['general'] = {}
        config['generate'] = {}
        app_name = 'migration-sample-app-master'
        config['general']['app_name'] = app_name
        config['general']['verbose'] = True

        pom_file1 = os.path.join('test', 'data', 'windup-sample', 'migration-sample-app-master', 'pom.xml')
        pom_file2 = os.path.join('test', 'data', 'windup-sample', 'migration-sample-app-master', 'simple-sample-web', 'pom.xml')
        config['generate']['app_build_files'] = [pom_file1, pom_file2]
        config['generate']['app_build_settings_files'] = ['', '']
        config['generate']['app_build_type'] = 'maven'

        modules_names = ['proprietary-stub',
                         'simple-sample-weblogic-services',
                         'simple-sample-weblogic-web']
        modules = config_util.get_modules_properties(config)
        self.__assert_modules_properties(modules_names, modules)
        self.__assert_no_artifact_at_cli([app_name])

    def test_getting_modules_gradle(self) -> None:
        """Test getting list of modules using gradle build file"""
        dir_util.cd_cli_dir()
        config = {}
        config['general'] = {}
        config['generate'] = {}
        app_name = 'splitNjoin'
        config['general']['app_name'] = app_name
        config['general']['verbose'] = True

        build_file1 = os.path.join('test', 'data', 'splitNjoin', 'list', 'build.gradle')
        build_file2 = os.path.join('test', 'data', 'splitNjoin', 'app', 'build.gradle')
        settings_file = os.path.join('test', 'data', 'splitNjoin', 'settings.gradle')
        config['generate']['app_build_files'] = [build_file1, build_file2]
        config['generate']['app_build_settings_files'] = [settings_file, settings_file]
        config['generate']['app_build_type'] = 'gradle'

        modules_names = ['app',
                         'list',
                         'utilities']
        modules = config_util.get_modules_properties(config)
        self.__assert_modules_properties(modules_names, modules)
        self.__assert_no_artifact_at_cli([app_name])

    def test_getting_modules_configs(self) -> None:
        """Test getting the configs for modules"""
        dir_util.cd_cli_dir()
        base_config = {}
        base_config['general'] = {}
        base_config['generate'] = {}
        app_name = 'splitNjoin'
        base_config['general']['app_name'] = app_name
        base_config['general']['verbose'] = True

        build_file_list = os.path.join('test', 'data', 'splitNjoin', 'list', 'build.gradle')
        build_file_app = os.path.join('test', 'data', 'splitNjoin', 'app', 'build.gradle')
        settings_file = os.path.join('test', 'data', 'splitNjoin', 'settings.gradle')
        base_config['generate']['app_build_type'] = 'gradle'
        base_config['general']['test_directory'] = 'SNJ_test_dir'
        base_config['general']['reports_path'] = 'SNJ_report_dir'

        base_config['general']['app_classpath_file'] = ''
        base_config['general']['monolith_app_path'] = ''

        base_config['generate']['app_build_files'] = [build_file_app]
        base_config['generate']['app_build_settings_files'] = [settings_file]

        '''
        here we check three cases, in all these cases, we should not split the config from the user to different modules: 
        1. we already have app_path from the user, so we do not look for modules
        2. we run execute - however, we did not split the user config during generate command 
        3. we have only one module
        '''
        # case 1
        configs_to_test = []
        config = copy.deepcopy(base_config)
        config['general']['monolith_app_path'] = 'dummy_path'
        configs_to_test.append((config, 'generate'))

        # case 2
        config = copy.deepcopy(base_config)
        configs_to_test.append((config, 'execute'))

        # case 3
        config = copy.deepcopy(base_config)
        config['generate']['app_build_files'] = [build_file_list]
        config['generate']['app_build_settings_files'] = []
        configs_to_test.append((config, 'generate'))

        shutil.rmtree(dir_util.get_app_output_dir(app_name))
        for config, command in configs_to_test:
            saved_config = copy.deepcopy(config)
            if not config['generate']['app_build_settings_files']:
                os.rename(settings_file, settings_file + '.bkp')
                resolved_configs = config_util.resolve_tkltest_configs(config, command)
                os.rename(settings_file + '.bkp', settings_file)
            else:
                resolved_configs = config_util.resolve_tkltest_configs(config, command)

        self.assertTrue(len(resolved_configs) == 1)
        resolved_config = resolved_configs[0]
        self.assertTrue('module_name' not in resolved_config['general'])
        self.assertTrue(os.path.isfile(resolved_config['general']['app_classpath_file']))
        saved_config['general']['app_classpath_file'] = resolved_config['general']['app_classpath_file']

        if not config['generate']['app_build_settings_files']:
            self.assertTrue(len(resolved_config['general']['monolith_app_path']) == 1)
        else:
            self.assertTrue(len(resolved_config['general']['monolith_app_path']) == 3)

        if saved_config['general']['monolith_app_path']:
            self.assertTrue(resolved_config['general']['monolith_app_path'] == saved_config['general']['monolith_app_path'])
        else:
            for path in resolved_config['general']['monolith_app_path']:
                self.assertTrue(os.path.isdir(path))
            saved_config['general']['monolith_app_path'] = resolved_config['general']['monolith_app_path']

        config_util.fix_relative_paths(saved_config)
        self.assertTrue(resolved_configs == [saved_config])

        '''
        here are two more cases: now we check that modules configs are generate during the generate command.
        and that the same configs are loaded during the execute command
        '''
        shutil.rmtree(dir_util.get_app_output_dir(app_name))
        modules_names = ['app', 'list', 'utilities']
        config = copy.deepcopy(base_config)
        config['generate']['app_build_files'] = [build_file_list, build_file_app]
        config['generate']['app_build_settings_files'] = [settings_file, settings_file]
        config['general']['app_classpath_file'] = ''
        config['general']['monolith_app_path'] = ''

        configs_generate = config_util.resolve_tkltest_configs(config, 'generate')

        config = copy.deepcopy(base_config)
        config['generate']['app_build_files'] = [build_file_list, build_file_app]
        config['generate']['app_build_settings_files'] = [settings_file, settings_file]
        config['general']['app_classpath_file'] = ''
        config['general']['monolith_app_path'] = ''
        configs_execute = config_util.resolve_tkltest_configs(config, 'execute')

        self.assertTrue(len(configs_generate) == len(modules_names))
        self.assertTrue(len(configs_execute) == len(modules_names))
        self.assertTrue(os.path.isdir(dir_util.get_app_output_dir(app_name)))

        for modules_name in modules_names:
            outdir = dir_util.get_output_dir(app_name, modules_name)
            self.assertTrue(os.path.isdir(outdir))
            toml_file = os.path.join(outdir, app_name + '_' + modules_name + '_generated_tkltest_config.toml')
            self.assertTrue(os.path.isfile(toml_file))
            module_config = toml.load(toml_file)
            module_config['general']['config_file_path'] = toml_file
            self.assertTrue(len(module_config['general']['monolith_app_path']) == 1)
            self.assertTrue(os.path.isdir(module_config['general']['monolith_app_path'][0]))
            self.assertTrue(module_config['general']['module_name'] == modules_name)
            self.assertTrue(len(module_config['generate']['app_build_files']) == 1)
            self.assertTrue(os.path.isfile(module_config['generate']['app_build_files'][0]))
            self.assertTrue(len(module_config['generate']['app_build_settings_files']) == 1)
            self.assertTrue(os.path.isfile(module_config['generate']['app_build_settings_files'][0]))
            self.assertTrue(os.path.isfile(module_config['general']['app_classpath_file']))

            config_util.fix_relative_paths(module_config)
            self.assertTrue(module_config in configs_generate)
            self.assertTrue(module_config in configs_execute)
        self.__assert_no_artifact_at_cli([app_name])

    def test_getting_dependencies_gradle(self) -> None:
        """Test getting dependencies using gradle build file"""
        # dict with apps parameters for test
        # app_build_type, app_build_files, app_build_settings_file are determined by the toml
        for app_name in self.gradle_test_apps.keys():
            dir_util.cd_cli_dir()

            config = config_util.load_config(config_file=self.gradle_test_apps[app_name]['config_file'])
            standard_classpath = os.path.abspath(self.gradle_test_apps[app_name]['standard_classpath'])
            config['general']['app_classpath_file'] = ''

            config_util.resolve_app_path(config)
            config_util.resolve_classpath(config, 'generate')

            generated_classpath = config['general']['app_classpath_file']
            failed_assertion_message = 'failed for app = ' + app_name
            self.assertTrue(generated_classpath != '', failed_assertion_message)
            self.assertTrue(os.path.isfile(generated_classpath), failed_assertion_message)
            self.__assert_classpath(standard_classpath=standard_classpath,
                                    generated_classpath=generated_classpath,
                                    build_type='gradle',
                                    message=failed_assertion_message)
            self.__assert_no_artifact_at_cli(self.gradle_test_apps.keys())

    def test_exclude_classes_covered_by_dev_test(self) -> None:
        """Test to exclude classes that was covered by the dev test suite"""
        test_apps = self.ant_test_apps

        for app_name in test_apps.keys():
            if 'covered_classes' not in test_apps[app_name].keys():
                continue
            dir_util.cd_cli_dir()
            config = config_util.load_config(config_file=test_apps[app_name]['config_file'])
            generate.exclude_classes_covered_by_dev_test(config, dir_util.get_app_output_dir(app_name))
            self.assertTrue(not config['generate']['excluded_class_list'])

            config['dev_tests']['coverage_threshold'] = 96
            generate.exclude_classes_covered_by_dev_test(config, dir_util.get_app_output_dir(app_name))
            self.assertTrue(set(config['generate']['excluded_class_list']) == set(test_apps[app_name]['covered_classes']))

        self.__assert_no_artifact_at_cli(test_apps.keys())

<<<<<<< HEAD
    def __assert_classpath(self, standard_classpath, generated_classpath, build_type, message):
=======
    def test_augment_on_empty_test_suite(self) -> None:
        """Test that we can augment on an empty ctd test suite"""
        app_name = 'failing'
        test_app = self.bad_path_test_apps[app_name]
        dir_util.cd_cli_dir()
        config = config_util.load_config(config_file=test_app['config_file'])
        output_dir = dir_util.get_output_dir(app_name, '')
        shutil.rmtree(output_dir)
        shutil.copytree(os.path.join(constants.TKLTEST_CLI_DIR, test_app['basic_blocks']), output_dir)
        config_util.fix_relative_paths(config)
        dir_util.cd_output_dir(app_name, '')
        if not config['general']['test_directory']:
            config['general']['test_directory'] = app_name + '-test_directory'
        if not config['general']['reports_path']:
            config['general']['reports_path'] = app_name + '-reports_dir'
        shutil.rmtree(config['general']['test_directory'], ignore_errors=True)
        os.makedirs(config['general']['test_directory'])
        monolithic_dir = os.path.join(config['general']['test_directory'], 'monolithic')
        ant_build_file, maven_build_file, gradle_build_file = build_util.generate_build_xml(
            app_name=app_name,
            monolith_app_path=config['general']['monolith_app_path'],
            app_classpath=build_util.get_build_classpath(config),
            test_root_dir=config['general']['test_directory'],
            test_dirs=[monolithic_dir],
            partitions_file=None,
            target_class_list=[],
            main_reports_dir=config['general']['reports_path'],
            app_packages=[],  # for coverage-based augmentation
            collect_codecoverage=True,  # for coverage-based augmentation
            offline_instrumentation=True,
            output_dir=output_dir
        )
        config['general']['build_type'] = 'gradle'
        test_files = [None, None]
        for use_for_augmentation in [False, True]:
            config['dev_tests']['use_for_augmentation'] = use_for_augmentation
            shutil.rmtree(monolithic_dir, ignore_errors=True)
            os.makedirs(monolithic_dir)
            shutil.rmtree(config['general']['reports_path'], ignore_errors=True)
            augment.augment_with_code_coverage(config, gradle_build_file,
                                               config['general']['build_type'],
                                               config['general']['test_directory'],
                                               config['general']['reports_path'])
            test_files[use_for_augmentation] = list(os.path.basename(path) for path in Path(config['general']['test_directory']).glob('**/*.java'))
            self.assertTrue(test_files[use_for_augmentation])
            for f in test_files[use_for_augmentation]:
                self.assertTrue(f.endswith('_ESTest.java') or f.endswith('_ESTest_scaffolding.java'))

        self.assertFalse(set(test_files[False]).issubset(set(test_files[True])))
        self.assertTrue(set(test_files[True]).issubset(set(test_files[False])))
        dir_util.cd_cli_dir()
        self.__assert_no_artifact_at_cli([app_name])

    def __assert_classpath(self, standard_classpath, generated_classpath, std_classpath_prefix, message, ordered_classpath=False, is_user_defined_classpath=False):
>>>>>>> f5a92c2b
        """
        :param standard_classpath: Path to the standard classpath for comparison.
        :param generated_classpath: Path to the generated classpath, containing absolute paths of the dependency jars.
        :param build_type: ant, maven or gradle
        :param message: An informative error message to print in case one of the assertions fails.
        """
        self.assertTrue(build_type in ['ant', 'maven', 'gradle'])

        with open(standard_classpath, 'r') as file:
            lines_standard = file.read().splitlines()
        if build_type == 'maven':
            # Paths inside standard_classpath must be in unix format for the test.
            std_classpath_prefix = PurePath(os.path.expanduser(os.path.join('~', '.m2', 'repository'))).as_posix()
            lines_standard = [std_classpath_prefix + '/' + line for line in lines_standard]

        with open(generated_classpath, 'r') as file:
            lines_generated = file.read().splitlines()
        lines_generated = [PurePath(line).as_posix() for line in lines_generated]

        self.assertTrue(len(lines_generated) == len(lines_standard), message)

        for i, jar_path in enumerate(lines_generated):
            extended_message = message + " , path = " + jar_path
            if build_type == 'ant':
                self.assertTrue(os.path.samefile(lines_standard[i], jar_path), extended_message)
            elif build_type == 'maven':
                self.assertTrue(lines_standard[i] == jar_path, extended_message)
            else:
                self.assertTrue(os.path.basename(lines_standard[i]) == os.path.basename(jar_path), extended_message)
            self.assertTrue(os.path.isfile(jar_path), extended_message)

    def __assert_modules_properties(self, modules_names, modules):
        module_keys = ['name', 'directory', 'build_file', 'app_path', 'user_build_file', 'user_settings_file', 'classpath']
        self.assertTrue(len(modules) == len(modules_names))
        for module in modules:
            self.assertTrue(module['name'] in modules_names)
            self.assertTrue(len(module.keys()) == len(module_keys) or len(module.keys()) == len(module_keys) - 1 )
            for key in module.keys():
                self.assertTrue(key in module_keys)
            self.assertTrue(os.path.isdir(module['directory']))
            self.assertTrue(os.path.isfile(module['build_file']))
            for path in module['app_path']:
                self.assertTrue(os.path.isdir(path))
            for path in module['classpath']:
                self.assertTrue(os.path.isfile(path))

    def __assert_no_artifact_at_cli(self, app_names):
        '''
        Here we check that we do not leave anything in the cli directory
        '''
        current_dir_content = os.listdir(os.getcwd())
        alowed_artifacts = []
        for app_name in app_names:
            alowed_artifacts.append('tkltest-output-unit-' + app_name)
        self.assertFalse((set(current_dir_content) ^ set(self.begin_dir_content)) - set(alowed_artifacts))<|MERGE_RESOLUTION|>--- conflicted
+++ resolved
@@ -419,9 +419,6 @@
 
         self.__assert_no_artifact_at_cli(test_apps.keys())
 
-<<<<<<< HEAD
-    def __assert_classpath(self, standard_classpath, generated_classpath, build_type, message):
-=======
     def test_augment_on_empty_test_suite(self) -> None:
         """Test that we can augment on an empty ctd test suite"""
         app_name = 'failing'
@@ -475,8 +472,7 @@
         dir_util.cd_cli_dir()
         self.__assert_no_artifact_at_cli([app_name])
 
-    def __assert_classpath(self, standard_classpath, generated_classpath, std_classpath_prefix, message, ordered_classpath=False, is_user_defined_classpath=False):
->>>>>>> f5a92c2b
+    def __assert_classpath(self, standard_classpath, generated_classpath, build_type, message):
         """
         :param standard_classpath: Path to the standard classpath for comparison.
         :param generated_classpath: Path to the generated classpath, containing absolute paths of the dependency jars.
