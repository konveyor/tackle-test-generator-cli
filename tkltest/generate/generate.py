# ***************************************************************************
# Copyright IBM Corporation 2021
#
# Licensed under the Eclipse Public License 2.0, Version 2.0 (the "License");
# you may not use this file except in compliance with the License.
#
# Unless required by applicable law or agreed to in writing, software
# distributed under the License is distributed on an "AS IS" BASIS,
# WITHOUT WARRANTIES OR CONDITIONS OF ANY KIND, either express or implied.
# See the License for the specific language governing permissions and
# limitations under the License.
# ***************************************************************************

import logging
import logging.handlers
import os
import shutil
import subprocess
import sys
import time
import toml

from .ctd_coverage import create_ctd_report
from .generate_standalone import generate_randoop, generate_evosuite
from tkltest.util.logging_util import tkltest_status
from tkltest.util import build_util, command_util, constants


def process_generate_command(args, config):
    """Processes the generate command.

    Processes the generate command and generates test cases based on the subcommand specified with
    generate: ctd-amplifies, evosuite, or randoop

    Args:
        args: command-line arguments
        config: loaded configuration options
    """
    logging.info('Processing generate command')

    # clear test directory content
    test_directory = __reset_test_directory(args, config)

    if args.sub_command == "ctd-amplified":
        generate_ctd_amplified_tests(config)
    elif args.sub_command == "randoop":
        generate_randoop(config)
    elif args.sub_command == "evosuite":
        generate_evosuite(config)
    else:
        tkltest_status("sub command "+args.sub_command+" not supported", error=True)
        sys.exit(1)

    # add hidden config file with generate command and options to be used by the execute command
    generate_config = {
        'command': args.command,
        'subcommand': args.sub_command,
        'general': config['general'],
        'generate': config['generate']
    }
    generate_config_file = os.path.join(test_directory, constants.TKLTEST_GENERATE_CONFIG_FILE)
    with open(generate_config_file, 'w') as f:
        toml.dump(generate_config, f)


def generate_ctd_amplified_tests(config):
    """Performs CTD-guided test generation.

    Performs CTD-guided test generation in three main steps (by invoking the related Java components):
    (1) generates the CTD model and test plans, which contain the coverage goals for all classes targeted
    for coverage, (2) generates building-block test sequences using evosuite, randoop, or a combination of
    both tools, and (3) generates extended test sequences, each covering one row of the CTD test plan. The
    final extended test sequences are stored as JUnit classes in the specified/default test directory.

    Args:
        config (dict): loaded and validated config information
    """

    # get relevant configuration options for test generation
    app_name = config['general']['app_name']
    monolith_app_path = config['general']['monolith_app_path']
    app_classpath_file = config['general']['app_classpath_file']
    verbose = config['general']['verbose']
    app_prefix = config['generate']['ctd_amplified']['refactored_app_path_prefix']
    app_suffix = config['generate']['ctd_amplified']['refactored_app_path_suffix']

    partitions_file = None
    if config['generate']['partitions_file']:
        partitions_file = config['generate']['partitions_file']

    target_class_list = []
    if config['generate']['target_class_list']:
        target_class_list = config['generate']['target_class_list']

    excluded_class_list = []
    if config['generate']['excluded_class_list']:
        excluded_class_list = config['generate']['excluded_class_list']

    start_time = time.time()

    # generate CTD models and test plans
    generate_CTD_models_and_test_plans(app_name, partitions_file, target_class_list, excluded_class_list,
                                       monolith_app_path, app_classpath_file, app_prefix, app_suffix,
                                       config['generate']['ctd_amplified']['interaction_level'], verbose)

    tkltest_status("Computing test plans with CTD took "+str(round(time.time()-start_time,2))+" seconds")

    start_time = time.time()

    test_generator_name = config['generate']['ctd_amplified']['base_test_generator']
    time_limit = config['generate']['time_limit']
    jdk_path = os.path.join(config['general']['java_jdk_home'], 'bin', 'java')
    ctd_file = app_name+constants.TKL_CTD_TEST_PLAN_FILE_SUFFIX

    # generate building-block test sequences
    run_bb_test_generator(app_name, ctd_file, monolith_app_path, app_classpath_file,
                         test_generator_name, time_limit, jdk_path, verbose)

    tkltest_status("Generating basic block test sequences with "+test_generator_name+" took " +
          str(round(time.time() - start_time, 2)) + " seconds")

    if test_generator_name == constants.COMBINED_TEST_GENERATOR_NAME:
        bb_seq_file = app_name+"_RandoopTestGenerator"+constants.TKL_BB_SEQ_FILE_SUFFIX+"," + \
                      app_name + "_EvoSuiteTestGenerator" + constants.TKL_BB_SEQ_FILE_SUFFIX
    else:
        bb_seq_file = app_name + "_" + test_generator_name + constants.TKL_BB_SEQ_FILE_SUFFIX

    start_time = time.time()

    # set default test directory if unspecified in config
    if 'test_directory' not in config['general'].keys() or \
            config['general']['test_directory'] == '':
        test_directory = config['general']['app_name'] + constants.TKLTEST_DEFAULT_CTDAMPLIFIED_TEST_DIR_SUFFIX
    else:
        test_directory = config['general']['test_directory']

    # generate extended test sequences
    extend_sequences(app_name, monolith_app_path, app_classpath_file, ctd_file, bb_seq_file, jdk_path,
                     config['generate']['no_diff_assertions'],
                     config['generate']['jee_support'],
                     config['generate']['ctd_amplified']['num_seq_executions'],
                     test_directory, verbose)

    tkltest_status("Extending test sequences and writing junit tests took " +
                 str(round(time.time() - start_time, 2)) + " seconds")

    if not config['generate']['ctd_amplified']['no_ctd_coverage']:
        app_name = config['general']['app_name']

<<<<<<< HEAD
        if os.path.exists(os.path.abspath(app_name+constants.TKL_EXTENDER_COVERAGE_FILE_SUFFIX)):
            generate_ctd_coverage(os.path.abspath(app_name+constants.TKL_EXTENDER_COVERAGE_FILE_SUFFIX),
=======
        generate_ctd_coverage(os.path.abspath(app_name+constants.TKL_EXTENDER_COVERAGE_FILE_SUFFIX),
>>>>>>> 46791e8e
                              os.path.abspath(app_name+"_ctd_models_and_test_plans.json"),
                              app_name + constants.TKLTEST_MAIN_REPORT_DIR_SUFFIX + os.sep +
                              constants.TKL_CTD_REPORT_DIR)
        else:
            tkltest_status("Warning: skipping CTD coverage report generation because coverage file was not located")

    # generate ant build file
    test_dirs = [
        os.path.join(test_directory, dir) for dir in os.listdir(test_directory)
        if os.path.isdir(os.path.join(test_directory, dir)) and not dir.startswith('.')
    ]

    if config['general']['reports_path']:
        reports_dir = config['general']['reports_path']
    else:
        reports_dir = app_name+constants.TKLTEST_MAIN_REPORT_DIR_SUFFIX

    ant_build_file, maven_build_file = build_util.generate_build_xml(
        app_name=app_name,
        monolith_app_path=monolith_app_path,
        app_classpath=build_util.get_build_classpath(config),
        test_root_dir=test_directory,
        test_dirs=test_dirs,
        partitions_file=partitions_file,
        target_class_list=target_class_list,
        main_reports_dir=reports_dir
    )
    tkltest_status('Generated Ant build file {}'.format(os.path.abspath(os.path.join(test_directory, ant_build_file))))
    tkltest_status('Generated Maven build file {}'.format(os.path.abspath(os.path.join(test_directory, maven_build_file))))

def generate_CTD_models_and_test_plans(app_name, partitions_file, target_class_list, excluded_class_list,
                                       monolith_app_path, app_classpath_file,
                                       app_prefix, app_suffix, interaction_level, verbose=False):
    """Generates CTD models and test plans.

    Performs the first step in the generation of CTD-guided tests (generation of CTD models and test plans)
    by invoking the related Java component via a subprocess. CTD models and test plans are generated for
    all public methods of the targeted test classes, one model and test plan per method, and are written to
    a JSON file.

    Args:
        app_name (str): name of the app
        partitions_file (str): name of file containing information about app partitions (if the modernization task
            involves partitioning the legacy app)
        target_class_list (list): name of specific classes targeted for test generation
        monolith_app_path (list): paths to directories containing classes of the legacy app
        app_classpath_file (str): name of file containing library dependencies of app
        app_prefix (str): path prefix to root directory of refactored app version
        app_suffix (list): list of paths to refactored app classes
        interaction_level (int): CTD interaction level (strength) for test-plan generation
        verbose (bool): run in verbose mode printing detailed status messages
    """
    tkltest_status('Computing coverage goals using CTD')

    # build java command to be executed
    modeling_command = "java -cp "+os.path.join(constants.TKLTEST_TESTGEN_CORE_JAR)+os.pathsep
    modeling_command += os.path.join(constants.TKLTEST_LIB_DIR, "acts_"+constants.ACTS_VERSION+".jar") + os.pathsep
    modeling_command += os.path.join(constants.TKLTEST_LIB_DOWNLOAD_DIR, "commons-cli-1.4.jar") + os.pathsep
    modeling_command += os.path.join(constants.TKLTEST_LIB_DOWNLOAD_DIR, "soot-"+constants.SOOT_VERSION+".jar") + os.pathsep
    modeling_command += os.path.join(constants.TKLTEST_LIB_DOWNLOAD_DIR, "axml-2.0.0.jar") + os.pathsep
    modeling_command += os.path.join(constants.TKLTEST_LIB_DOWNLOAD_DIR, "slf4j-api-1.7.5.jar") + os.pathsep
    modeling_command += os.path.join(constants.TKLTEST_LIB_DOWNLOAD_DIR, "guava-29.0-jre.jar") + os.pathsep
    modeling_command += os.path.join(constants.TKLTEST_LIB_DOWNLOAD_DIR, "failureaccess-1.0.1.jar") + os.pathsep
    modeling_command += os.path.join(constants.TKLTEST_LIB_DOWNLOAD_DIR, "asm-7.1.jar") + os.pathsep
    modeling_command += os.path.join(constants.TKLTEST_LIB_DOWNLOAD_DIR, "asm-analysis-7.1.jar") + os.pathsep
    modeling_command += os.path.join(constants.TKLTEST_LIB_DOWNLOAD_DIR, "asm-commons-7.1.jar") + os.pathsep
    modeling_command += os.path.join(constants.TKLTEST_LIB_DOWNLOAD_DIR, "asm-tree-7.1.jar") + os.pathsep
    modeling_command += os.path.join(constants.TKLTEST_LIB_DOWNLOAD_DIR, "asm-utils-7.1.jar") + os.pathsep
    modeling_command += os.path.join(constants.TKLTEST_LIB_DOWNLOAD_DIR, "heros-1.2.0.jar") + os.pathsep
    modeling_command += os.path.join(constants.TKLTEST_LIB_DOWNLOAD_DIR, "httpcore-4.4.6.jar") + os.pathsep
    modeling_command += os.path.join(constants.TKLTEST_LIB_DOWNLOAD_DIR, "httpclient-4.5.13.jar") + os.pathsep
    modeling_command += os.path.join(constants.TKLTEST_LIB_DOWNLOAD_DIR, "javax.json-1.0.4.jar")
    modeling_command += " org.konveyor.tackle.testgen.model.CTDTestPlanGenerator "
    modeling_command += " -app "+app_name
    if partitions_file:
        modeling_command += " -pf "+partitions_file
    elif target_class_list:
        modeling_command += " -cl " + '::'.join(target_class_list)

    if excluded_class_list:
        modeling_command += " -el " + '::'.join(excluded_class_list)
    modeling_command += " -pt " + os.pathsep.join(monolith_app_path)
    modeling_command += " -clpt " + app_classpath_file
    if app_prefix:
        modeling_command += " -pp " + app_prefix
    if app_suffix:
        modeling_command += " -ps " + os.pathsep.join(app_suffix)
    modeling_command += " -ic " + str(interaction_level)

    logging.info(modeling_command)

    try:
        command_util.run_command(command=modeling_command, verbose=verbose)
    except subprocess.CalledProcessError as e:
        tkltest_status('Computing CTD coverage goals failed: {}\n{}'.format(e, e.stderr), error=True)
        sys.exit(1)


def run_bb_test_generator(app_name, ctd_file, monolith_app_path, app_classpath_file, test_generator_name,
                          time_limit, jdk_path, verbose=False):
    """Generates building-block test sequences.

    Generates building-block tests sequences using evosuite, randoop, or both tools in combination. Performs
    test generation by calling the Java component as a subprocess.

    Args:
        app_name (str): name of the app
        ctd_file (str): name of JSON file containing CTD models and test plans
        monolith_app_path (list): paths to directories containing classes of the legacy app
        app_classpath_file (str): name of file containing library dependencies of app
        test_generator_name (str): evosuite, randoop, or combined
        time_limit (int): time limit (in seconds) for evosuite/randoop test generation
        jdk_path (str): path to Java VM
        verbose (bool): run in verbose mode printing detailed status messages
    """
    tkltest_status('Generating basic block test sequences using '+test_generator_name)

    # build the java command to be executed
    tg_command = "\""+jdk_path+"\" -cp " + os.path.join(constants.TKLTEST_TESTGEN_CORE_JAR)+os.pathsep
    tg_command += os.path.join(constants.TKLTEST_LIB_DOWNLOAD_DIR, "randoop-all-"+constants.RANDOOP_VERSION+".jar") + os.pathsep
    tg_command += os.path.join(constants.TKLTEST_LIB_DOWNLOAD_DIR, "evosuite-standalone-runtime-"
                               +constants.EVOSUITE_VERSION+".jar") + os.pathsep
    tg_command += os.path.join(constants.TKLTEST_LIB_DOWNLOAD_DIR, "evosuite-master-"
                               +constants.EVOSUITE_VERSION+".jar") + os.pathsep
    tg_command += os.path.join(constants.TKLTEST_LIB_DOWNLOAD_DIR, "commons-cli-1.4.jar") + os.pathsep
    tg_command += os.path.join(constants.TKLTEST_LIB_DOWNLOAD_DIR, "soot-4.1.0.jar") + os.pathsep
    tg_command += os.path.join(constants.TKLTEST_LIB_DOWNLOAD_DIR, "commons-io-2.6.jar") + os.pathsep
    tg_command += os.path.join(constants.TKLTEST_LIB_DOWNLOAD_DIR, "javaparser-core-3.16.1.jar") + os.pathsep
    tg_command += os.path.join(constants.TKLTEST_LIB_DOWNLOAD_DIR, "javaparser-symbol-solver-core-3.16.1.jar") + os.pathsep
    tg_command += os.path.join(constants.TKLTEST_LIB_DOWNLOAD_DIR, "guava-29.0-jre.jar") + os.pathsep
    tg_command += os.path.join(constants.TKLTEST_LIB_DOWNLOAD_DIR, "failureaccess-1.0.1.jar") + os.pathsep
    tg_command += os.path.join(constants.TKLTEST_LIB_DOWNLOAD_DIR, "javax.json-1.0.4.jar")
    tg_command += " org.konveyor.tackle.testgen.core.TestSequenceInitializer"
    tg_command += " -app " + app_name
    tg_command += " -tp " + ctd_file
    tg_command += " -pt " + os.pathsep.join(monolith_app_path)
    tg_command += " -clpt " + app_classpath_file
    tg_command += " -tg " + test_generator_name
    tg_command += " -tl " + str(time_limit)

    # for verbose option, redirect evosuite and randoop stdout and stderr to files
    if verbose:
        output_file = app_name + "_" + test_generator_name + '_output.log'
        # error_file = app_name + "_" + test_generator_name + '_error.log'
        tg_command += ' 1> ' + output_file #+ ' 2> ' + error_file
        # tkltest_status("Test generator output and error logs will be written to {} and {}".format(output_file, error_file))
        tkltest_status("Test generator output will be written to {}".format(output_file))
    logging.info(tg_command)

    try:
        # run command with verbose=false because, for the bb test generators, verbose option redirects
        # stdout to a file, so nothing should be printed on command line irrespective of the
        # value of verbose
        command_util.run_command(command=tg_command, verbose=False)
    except subprocess.CalledProcessError as e:
        tkltest_status('Generating basic block sequences failed: {}\n{}'.format(e, e.stderr), error=True)
        sys.exit(1)


def extend_sequences(app_name, monolith_app_path, app_classpath_file, ctd_file, bb_seq_file, jdk_path,
    no_diff_assertions, jee_support, num_executions, test_directory, verbose=False):
    """Generates the final CTD-guided test cases.

    Generates extended test sequences for covering the CTD test plan rows that are written as JUnit
    classes in the specified test directory.

    Args:
        app_name (str): name of the app
        monolith_app_path (list): paths to directories containing classes of the legacy app
        app_classpath_file (str): name of file containing library dependencies of app
        ctd_file (str): name of JSON file containing CTD models and test plans
        bb_seq_file (str): name of JSON file containing building-block test sequences
        jdk_path (str): path to Java VM
        no_diff_assertions (bool): do not add assertions for differential testing to the generated tests
        jee_support (bool): add support JEE mocking in generated tests cases
        num_executions (int): number of executions to perform to determine pass/fail status of generated sequences
        test_directory (str): name of root test directory to write JUnit test classes to
        verbose (bool): run in verbose mode printing detailed status messages
    """
    tkltest_status('Extending sequences to reach coverage goals and generating junit tests')

    te_command = "\"" + jdk_path + "\""
    te_command += " -Xbootclasspath/a:"+constants.TKLTEST_LIB_DOWNLOAD_DIR+os.sep+"replacecall-"+constants.RANDOOP_VERSION+\
                  ".jar -javaagent:"+constants.TKLTEST_LIB_DOWNLOAD_DIR+os.sep+"replacecall-"+constants.RANDOOP_VERSION+".jar"
    te_command += " -cp " + os.path.join(constants.TKLTEST_TESTGEN_CORE_JAR) + os.pathsep
    te_command += os.path.join(constants.TKLTEST_LIB_DOWNLOAD_DIR, "randoop-all-"+constants.RANDOOP_VERSION+".jar") + os.pathsep
    te_command += os.path.abspath(app_name+constants.TKL_EVOSUITE_OUTDIR_SUFFIX) + os.pathsep
    if jee_support:
        te_command += os.path.join(constants.TKLTEST_LIB_DIR,
                                   "evosuite-standalone-runtime-"+constants.EVOSUITE_VERSION+"-SNAPSHOT.jar") + os.pathsep
        te_command += os.path.join(constants.TKLTEST_LIB_DOWNLOAD_DIR, "junit-4.13.1.jar") + os.pathsep
    te_command += os.path.join(constants.TKLTEST_LIB_DOWNLOAD_DIR, "javax.json-1.0.4.jar") + os.pathsep
    te_command += os.path.join(constants.TKLTEST_LIB_DOWNLOAD_DIR, "commons-cli-1.4.jar") + os.pathsep
    te_command += os.path.join(constants.TKLTEST_LIB_DOWNLOAD_DIR, "commons-io-2.6.jar") + os.pathsep
    te_command += os.path.join(constants.TKLTEST_LIB_DOWNLOAD_DIR, "javaparser-core-3.16.1.jar") + os.pathsep
    te_command += os.path.join(constants.TKLTEST_LIB_DOWNLOAD_DIR,
                               "javaparser-symbol-solver-core-3.16.1.jar") + os.pathsep

    with open(app_classpath_file) as file:
        for line in file:
            # remove new line from line
            te_command += os.path.abspath(line[:-1]) + os.pathsep
    te_command += os.pathsep.join(monolith_app_path)
    te_command += " org.konveyor.tackle.testgen.core.extender.TestSequenceExtender"
    te_command += " -app " + app_name
    te_command += " -tp " + ctd_file
    te_command += " -ts " + bb_seq_file
    te_command += " -od " + test_directory
    if jee_support:
        te_command += " -jee"
    if not no_diff_assertions:
        te_command += " -da"
    te_command += " -ne " + str(num_executions)

    logging.info(te_command)

    coverage_file_name = app_name+constants.TKL_EXTENDER_COVERAGE_FILE_SUFFIX

    # remove existing coverage file - its presence will signal completion of extender
    if os.path.exists(coverage_file_name):
        os.remove(coverage_file_name)

    proc = command_util.start_command(te_command, verbose=verbose)
    try:
        proc.wait(timeout=constants.EXTENDER_INITIAL_TIMEOUT)
    except subprocess.TimeoutExpired:
        # extender process is still running and didn't create a coverage file yet
        while not os.path.exists(coverage_file_name) and proc.poll() is None:
            try:
                proc.wait(timeout=constants.EXTENDER_REPEATED_TIMEOUT)
            except subprocess.TimeoutExpired:
                pass
            except subprocess.CalledProcessError as e:
                tkltest_status('Extending sequences and generating JUnit tests failed: {}\n{}'.
                               format(e, e.stderr), error=True)
                sys.exit(1)
        poll = proc.poll()
        # check if extender process is still running depsite creating a coverage file (its final step)
        if poll is None:
            tkltest_status('Extender process has not terminated despite its completion, forcibly terminating it\n')
            proc.kill()
            proc.communicate()
    except subprocess.CalledProcessError as e:
        tkltest_status('Extending sequences and generating JUnit tests failed: {}\n{}'.
                       format(e, e.stderr), error=True)
        sys.exit(1)

    #try:
    #    command_util.run_command(command=te_command, verbose=verbose)
    #except subprocess.CalledProcessError as e:
    #    tkltest_status('Extending sequences and generating JUnit tests failed: {}\n{}'.
    #                   format(e, e.stderr), error=True)
    #    sys.exit(1)

    tkltest_status("JUnit tests are saved in " + os.path.abspath(test_directory))


def generate_ctd_coverage(ctd_report_file_abs, ctd_model_file_abs, report_output_dir):
    """Generates CTD coverage report.

    Generates report showing coverage of CTD test plans broken down by classes and methods.

    Args:
        ctd_report_file_abs (str): name of coverage report file (created by the extender)
        ctd_model_file_abs (str): name of JSON file containing CTD models and test plans
        report_output_dir (str): name of directory to create report files in
    """

    create_ctd_report(ctd_report_file_abs, ctd_model_file_abs, report_output_dir)

    tkltest_status("CTD coverage report is saved in "+
                   os.path.abspath(report_output_dir + os.sep + "ctd-summary.html"))


def __reset_test_directory(args, config):
    # clear contents of test directory
    test_directory = config['general']['test_directory']
    if test_directory == '':
        app_name = config['general']['app_name']
        if args.sub_command == "ctd-amplified":
            test_directory = app_name + constants.TKLTEST_DEFAULT_CTDAMPLIFIED_TEST_DIR_SUFFIX
        elif args.sub_command == "randoop":
            test_directory = app_name + constants.TKLTEST_DEFAULT_RANDOOP_TEST_DIR_SUFFIX
        elif args.sub_command == "evosuite":
            test_directory = app_name + constants.TKLTEST_DEFAULT_EVOSUITE_TEST_DIR_SUFFIX

    shutil.rmtree(test_directory, ignore_errors=True)
    os.mkdir(test_directory)
    return test_directory
<|MERGE_RESOLUTION|>--- conflicted
+++ resolved
@@ -147,15 +147,8 @@
     if not config['generate']['ctd_amplified']['no_ctd_coverage']:
         app_name = config['general']['app_name']
 
-<<<<<<< HEAD
         if os.path.exists(os.path.abspath(app_name+constants.TKL_EXTENDER_COVERAGE_FILE_SUFFIX)):
             generate_ctd_coverage(os.path.abspath(app_name+constants.TKL_EXTENDER_COVERAGE_FILE_SUFFIX),
-=======
-        generate_ctd_coverage(os.path.abspath(app_name+constants.TKL_EXTENDER_COVERAGE_FILE_SUFFIX),
->>>>>>> 46791e8e
-                              os.path.abspath(app_name+"_ctd_models_and_test_plans.json"),
-                              app_name + constants.TKLTEST_MAIN_REPORT_DIR_SUFFIX + os.sep +
-                              constants.TKL_CTD_REPORT_DIR)
         else:
             tkltest_status("Warning: skipping CTD coverage report generation because coverage file was not located")
 
