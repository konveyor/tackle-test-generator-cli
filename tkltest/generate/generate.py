# ***************************************************************************
# Copyright IBM Corporation 2021
#
# Licensed under the Eclipse Public License 2.0, Version 2.0 (the "License");
# you may not use this file except in compliance with the License.
#
# Unless required by applicable law or agreed to in writing, software
# distributed under the License is distributed on an "AS IS" BASIS,
# WITHOUT WARRANTIES OR CONDITIONS OF ANY KIND, either express or implied.
# See the License for the specific language governing permissions and
# limitations under the License.
# ***************************************************************************

import argparse
import logging
import logging.handlers
import os
import shutil
import subprocess
import sys
import time
import toml
from threading import Thread


from .augment import augment_with_code_coverage
from .ctd_coverage import create_test_plan_report
from .generate_standalone import generate_randoop, generate_evosuite
from tkltest.util import build_util, command_util, constants, config_util, dir_util
from tkltest.util.logging_util import tkltest_status


def process_generate_command(args, config):
    """Processes the generate command.

    Processes the generate command and generates test cases based on the subcommand specified with
    generate: ctd-amplifies, evosuite, or randoop

    Args:
        args: command-line arguments
        config: loaded configuration options
    """
    logging.info('Processing generate command')
    dir_util.cd_output_dir(config['general']['app_name'])
    config_util.fix_config(config, args.command)
    # clear test directory content
    test_directory = __reset_test_directory(args, config)

    if args.sub_command == "ctd-amplified":
        generate_ctd_amplified_tests(config)
    elif args.sub_command == "randoop":
        generate_randoop(config)
    elif args.sub_command == "evosuite":
        generate_evosuite(config)
    else:
        tkltest_status("sub command "+args.sub_command+" not supported", error=True)
        sys.exit(1)

    # add hidden config file with generate command and options to be used by the execute command
    generate_config = {
        'command': args.command,
        'subcommand': args.sub_command,
        'general': config['general'],
        'generate': config['generate']
    }
    generate_config_file = os.path.join(test_directory, constants.TKLTEST_GENERATE_CONFIG_FILE)
    with open(generate_config_file, 'w') as f:
        toml.dump(generate_config, f)
    dir_util.delete_app_output(config['general']['app_name'])
    dir_util.cd_cli_dir()


def generate_ctd_amplified_tests(config):
    """Performs CTD-guided test generation.

    Performs CTD-guided test generation in three main steps (by invoking the related Java components):
    (1) generates the CTD model and test plans, which contain the coverage goals for all classes targeted
    for coverage, (2) generates building-block test sequences using evosuite, randoop, or a combination of
    both tools, and (3) generates extended test sequences, each covering one row of the CTD test plan. The
    final extended test sequences are stored as JUnit classes in the specified/default test directory.

    Args:
        config (dict): loaded and validated config information
    """

    # get relevant configuration options for test generation
    app_name = config['general']['app_name']
    monolith_app_path = config['general']['monolith_app_path']
    app_classpath_file = config['general']['app_classpath_file']
    verbose = config['general']['verbose']
    app_prefix = config['generate']['ctd_amplified']['refactored_app_path_prefix']
    app_suffix = config['generate']['ctd_amplified']['refactored_app_path_suffix']

    partitions_file = None
    if config['generate']['partitions_file']:
        partitions_file = config['generate']['partitions_file']

    target_class_list = []
    if config['generate']['target_class_list']:
        target_class_list = config['generate']['target_class_list']

    excluded_class_list = []
    if config['generate']['excluded_class_list']:
        excluded_class_list = config['generate']['excluded_class_list']

    start_time = time.time()

    # generate CTD models and test plans
    generate_CTD_models_and_test_plans(app_name, partitions_file, target_class_list, excluded_class_list,
                                       monolith_app_path, app_classpath_file, app_prefix, app_suffix,
                                       config['generate']['ctd_amplified']['interaction_level'], verbose)

    tkltest_status("Computing test plans with CTD took "+str(round(time.time()-start_time,2))+" seconds")

    start_time = time.time()

    test_generator_name = config['generate']['ctd_amplified']['base_test_generator']
    time_limit = config['generate']['time_limit']
    jdk_path = os.path.join(config['general']['java_jdk_home'], 'bin', 'java')
    ctd_file = app_name+constants.TKL_CTD_TEST_PLAN_FILE_SUFFIX

    # generate building-block test sequences
    if config['generate']['ctd_amplified']['reuse_base_tests']:
        tkltest_status("Reusing existing basic block test sequences")
    else:
        run_bb_test_generator(app_name, ctd_file, monolith_app_path, app_classpath_file,
                          test_generator_name, time_limit, jdk_path, partitions_file, verbose)
        tkltest_status("Generating basic block test sequences with "+test_generator_name+" took " +
            str(round(time.time() - start_time, 2)) + " seconds")

    if test_generator_name == constants.COMBINED_TEST_GENERATOR_NAME:
        bb_seq_file = app_name+"_RandoopTestGenerator"+constants.TKL_BB_SEQ_FILE_SUFFIX+"," + \
                      app_name + "_EvoSuiteTestGenerator" + constants.TKL_BB_SEQ_FILE_SUFFIX
    else:
        bb_seq_file = app_name + "_" + test_generator_name + constants.TKL_BB_SEQ_FILE_SUFFIX

    start_time = time.time()

    # set default test directory if unspecified in config
    if 'test_directory' not in config['general'].keys() or \
            config['general']['test_directory'] == '':
        test_directory = config['general']['app_name'] + constants.TKLTEST_DEFAULT_CTDAMPLIFIED_TEST_DIR_SUFFIX
    else:
        test_directory = config['general']['test_directory']

    tmp_test_directory = test_directory + constants.TKLTEST_TEMP_DIR_SUFFIX
    # generate extended test sequences
    extend_sequences(app_name, monolith_app_path, app_classpath_file, ctd_file, bb_seq_file, jdk_path,
                     config['generate']['no_diff_assertions'],
                     config['generate']['ctd_amplified']['no_ctd_coverage'],
                     config['generate']['ctd_amplified']['interaction_level'],
                     config['generate']['jee_support'],
                     config['generate']['ctd_amplified']['num_seq_executions'],
                     tmp_test_directory, verbose)

    if os.path.exists(test_directory):
        shutil.rmtree(test_directory)
    os.rename(tmp_test_directory, test_directory)

    tkltest_status("Extending test sequences and writing junit tests took " +
                 str(round(time.time() - start_time, 2)) + " seconds")

    if not config['generate']['ctd_amplified']['no_ctd_coverage']:
        app_name = config['general']['app_name']

        if os.path.exists(os.path.abspath(app_name+constants.TKL_EXTENDER_COVERAGE_FILE_SUFFIX)):
            generate_ctd_coverage(os.path.abspath(app_name+constants.TKL_EXTENDER_COVERAGE_FILE_SUFFIX),
                                  os.path.abspath(app_name + "_ctd_models_and_test_plans.json"),
                                  app_name + constants.TKLTEST_MAIN_REPORT_DIR_SUFFIX + os.sep +
                                  constants.TKL_CTD_REPORT_DIR)
        else:
            tkltest_status('Cannot generate CTD coverage report because coverage file was not located', error=True)
            sys.exit(1)

        shutil.move(app_name + constants.TKL_EXTENDER_COVERAGE_FILE_SUFFIX,
                    os.path.join(app_name + constants.TKLTEST_MAIN_REPORT_DIR_SUFFIX + os.sep +
                                  constants.TKL_CTD_REPORT_DIR,
                                 app_name + constants.TKL_EXTENDER_COVERAGE_FILE_SUFFIX))

        # combinatorial coverage file may not exist if no methods have more than one test plan row
        if os.path.exists(app_name + constants.TKL_EXTENDER_CTD_COVERAGE_FILE_SUFFIX):
            shutil.move(app_name + constants.TKL_EXTENDER_CTD_COVERAGE_FILE_SUFFIX,
                    os.path.join(app_name + constants.TKLTEST_MAIN_REPORT_DIR_SUFFIX + os.sep +
                    constants.TKL_CTD_REPORT_DIR, app_name + constants.TKL_EXTENDER_CTD_COVERAGE_FILE_SUFFIX))

    # generate ant build file
    test_dirs = [
        os.path.join(test_directory, dir) for dir in os.listdir(test_directory)
        if os.path.isdir(os.path.join(test_directory, dir)) and not dir.startswith('.')
    ]

    if config['general']['reports_path']:
        reports_dir = config['general']['reports_path']
    else:
        reports_dir = app_name+constants.TKLTEST_MAIN_REPORT_DIR_SUFFIX

<<<<<<< HEAD
    ant_build_file_offline, maven_build_file_offline = build_util.generate_build_xml(
=======
    ant_build_file, maven_build_file, gradle_build_file = build_util.generate_build_xml(
>>>>>>> 7361a071
        app_name=app_name,
        monolith_app_path=monolith_app_path,
        app_classpath=build_util.get_build_classpath(config),
        test_root_dir=test_directory,
        test_dirs=test_dirs,
        partitions_file=partitions_file,
        target_class_list=target_class_list,
        main_reports_dir=reports_dir,
        app_packages=config['execute']['app_packages'],  # for coverage-based augmentation
        collect_codecoverage=True,  # for coverage-based augmentation
        offline_instrumentation=True  # for coverage-based augmentation
    )
<<<<<<< HEAD
    tkltest_status('Generated Ant build file {}'.format(os.path.abspath(os.path.join(test_directory, ant_build_file_offline))))
    tkltest_status('Generated Maven build file {}'.format(os.path.abspath(os.path.join(test_directory, maven_build_file_offline))))
=======
    tkltest_status('Generated Ant build file {}'.format(os.path.abspath(os.path.join(test_directory, ant_build_file))))
    tkltest_status('Generated Maven build file {}'.format(os.path.abspath(os.path.join(test_directory, maven_build_file))))
    tkltest_status('Generated Gradle build file {}'.format(os.path.abspath(os.path.join(test_directory, gradle_build_file))))
>>>>>>> 7361a071

    # augment CTD-guided tests with coverage-increasing base tests
    if config['generate']['ctd_amplified']['augment_coverage']:
        build_type = config['general']['build_type']
        start_time = time.time()
        augment_with_code_coverage(config=config, build_file=ant_build_file_offline if build_type == 'ant' else 'maven',
                                   build_type=build_type,
                                   ctd_test_dir=test_directory, report_dir=reports_dir)
        tkltest_status('Coverage-driven test-suite augmentation and optimization took {} seconds'.
                       format(round(time.time() - start_time, 2)))


def generate_CTD_models_and_test_plans(app_name, partitions_file, target_class_list, excluded_class_list,
                                       monolith_app_path, app_classpath_file,
                                       app_prefix, app_suffix, interaction_level, verbose=False):
    """Generates CTD models and test plans.

    Performs the first step in the generation of CTD-guided tests (generation of CTD models and test plans)
    by invoking the related Java component via a subprocess. CTD models and test plans are generated for
    all public methods of the targeted test classes, one model and test plan per method, and are written to
    a JSON file.

    Args:
        app_name (str): name of the app
        partitions_file (str): name of file containing information about app partitions (if the modernization task
            involves partitioning the legacy app)
        target_class_list (list): name of specific classes targeted for test generation
        monolith_app_path (list): paths to directories containing classes of the legacy app
        app_classpath_file (str): name of file containing library dependencies of app
        app_prefix (str): path prefix to root directory of refactored app version
        app_suffix (list): list of paths to refactored app classes
        interaction_level (int): CTD interaction level (strength) for test-plan generation
        verbose (bool): run in verbose mode printing detailed status messages
    """
    tkltest_status('Computing coverage goals using CTD')

    # build java command to be executed
    modeling_command = "java -Xmx2048m -cp "+os.path.join(constants.TKLTEST_TESTGEN_CORE_JAR)+os.pathsep
    modeling_command += os.path.join(constants.TKLTEST_LIB_DIR, "acts_"+constants.ACTS_VERSION+".jar") + os.pathsep
    modeling_command += os.path.join(constants.TKLTEST_LIB_DOWNLOAD_DIR, "commons-cli-1.4.jar") + os.pathsep
    modeling_command += os.path.join(constants.TKLTEST_LIB_DOWNLOAD_DIR, "soot-"+constants.SOOT_VERSION+".jar") + os.pathsep
    modeling_command += os.path.join(constants.TKLTEST_LIB_DOWNLOAD_DIR, "axml-2.0.0.jar") + os.pathsep
    modeling_command += os.path.join(constants.TKLTEST_LIB_DOWNLOAD_DIR, "slf4j-api-1.7.5.jar") + os.pathsep
    modeling_command += os.path.join(constants.TKLTEST_LIB_DOWNLOAD_DIR, "guava-29.0-jre.jar") + os.pathsep
    modeling_command += os.path.join(constants.TKLTEST_LIB_DOWNLOAD_DIR, "failureaccess-1.0.1.jar") + os.pathsep
    modeling_command += os.path.join(constants.TKLTEST_LIB_DOWNLOAD_DIR, "asm-7.1.jar") + os.pathsep
    modeling_command += os.path.join(constants.TKLTEST_LIB_DOWNLOAD_DIR, "asm-analysis-7.1.jar") + os.pathsep
    modeling_command += os.path.join(constants.TKLTEST_LIB_DOWNLOAD_DIR, "asm-commons-7.1.jar") + os.pathsep
    modeling_command += os.path.join(constants.TKLTEST_LIB_DOWNLOAD_DIR, "asm-tree-7.1.jar") + os.pathsep
    modeling_command += os.path.join(constants.TKLTEST_LIB_DOWNLOAD_DIR, "asm-utils-7.1.jar") + os.pathsep
    modeling_command += os.path.join(constants.TKLTEST_LIB_DOWNLOAD_DIR, "heros-1.2.0.jar") + os.pathsep
    modeling_command += os.path.join(constants.TKLTEST_LIB_DOWNLOAD_DIR, "httpcore-4.4.6.jar") + os.pathsep
    modeling_command += os.path.join(constants.TKLTEST_LIB_DOWNLOAD_DIR, "httpclient-4.5.13.jar") + os.pathsep
    modeling_command += os.path.join(constants.TKLTEST_LIB_DOWNLOAD_DIR, "jackson-databind-2.12.5.jar") + os.pathsep
    modeling_command += os.path.join(constants.TKLTEST_LIB_DOWNLOAD_DIR, "jackson-core-2.12.5.jar") + os.pathsep
    modeling_command += os.path.join(constants.TKLTEST_LIB_DOWNLOAD_DIR, "jackson-annotations-2.12.5.jar")
    modeling_command += " org.konveyor.tackle.testgen.model.CTDTestPlanGenerator "
    modeling_command += " -app "+app_name
    if partitions_file:
        modeling_command += " -pf "+partitions_file
    elif target_class_list:
        modeling_command += " -cl " + '::'.join(target_class_list)

    if excluded_class_list:
        modeling_command += " -el " + '::'.join(excluded_class_list)
    modeling_command += " -pt " + os.pathsep.join(monolith_app_path)
    modeling_command += " -clpt " + app_classpath_file
    if app_prefix:
        modeling_command += " -pp " + app_prefix
    if app_suffix:
        modeling_command += " -ps " + os.pathsep.join(app_suffix)
    modeling_command += " -ic " + str(interaction_level)

    logging.info(modeling_command)

    try:
        command_util.run_command(command=modeling_command, verbose=verbose)
    except subprocess.CalledProcessError as e:
        tkltest_status('Computing CTD coverage goals failed: {}\n{}'.format(e, e.stderr), error=True)
        sys.exit(1)


def run_bb_test_generator(app_name, ctd_file, monolith_app_path, app_classpath_file, test_generator_name,
                          time_limit, jdk_path, partitions_file, verbose=False):
    """Generates building-block test sequences.

    Generates building-block tests sequences using evosuite, randoop, or both tools in combination. Performs
    test generation by calling the Java component as a subprocess.

    Args:
        app_name (str): name of the app
        ctd_file (str): name of JSON file containing CTD models and test plans
        monolith_app_path (list): paths to directories containing classes of the legacy app
        app_classpath_file (str): name of file containing library dependencies of app
        test_generator_name (str): evosuite, randoop, or combined
        time_limit (int): time limit (in seconds) for evosuite/randoop test generation
        jdk_path (str): path to Java VM
        verbose (bool): run in verbose mode printing detailed status messages
    """
    tkltest_status('Generating basic block test sequences using '+test_generator_name)

    # build the java command to be executed
    tg_command = "\""+jdk_path+"\" -Xmx2048m -cp " + os.path.join(constants.TKLTEST_TESTGEN_CORE_JAR)+os.pathsep
    tg_command += os.path.join(constants.TKLTEST_LIB_DOWNLOAD_DIR, "randoop-all-"+constants.RANDOOP_VERSION+".jar") + os.pathsep
    tg_command += os.path.join(constants.TKLTEST_LIB_DOWNLOAD_DIR, "evosuite-standalone-runtime-"
                               +constants.EVOSUITE_VERSION+".jar") + os.pathsep
    tg_command += os.path.join(constants.TKLTEST_LIB_DOWNLOAD_DIR, "evosuite-master-"
                               +constants.EVOSUITE_VERSION+".jar") + os.pathsep
    tg_command += os.path.join(constants.TKLTEST_LIB_DOWNLOAD_DIR, "commons-cli-1.4.jar") + os.pathsep
    tg_command += os.path.join(constants.TKLTEST_LIB_DOWNLOAD_DIR, "soot-4.1.0.jar") + os.pathsep
    tg_command += os.path.join(constants.TKLTEST_LIB_DOWNLOAD_DIR, "commons-io-2.6.jar") + os.pathsep
    tg_command += os.path.join(constants.TKLTEST_LIB_DOWNLOAD_DIR, "javaparser-core-3.16.1.jar") + os.pathsep
    tg_command += os.path.join(constants.TKLTEST_LIB_DOWNLOAD_DIR, "javaparser-symbol-solver-core-3.16.1.jar") + os.pathsep
    tg_command += os.path.join(constants.TKLTEST_LIB_DOWNLOAD_DIR, "guava-29.0-jre.jar") + os.pathsep
    tg_command += os.path.join(constants.TKLTEST_LIB_DOWNLOAD_DIR, "failureaccess-1.0.1.jar") + os.pathsep
    tg_command += os.path.join(constants.TKLTEST_LIB_DOWNLOAD_DIR, "jackson-databind-2.12.5.jar") + os.pathsep
    tg_command += os.path.join(constants.TKLTEST_LIB_DOWNLOAD_DIR, "jackson-core-2.12.5.jar") + os.pathsep
    tg_command += os.path.join(constants.TKLTEST_LIB_DOWNLOAD_DIR, "jackson-annotations-2.12.5.jar")
    tg_command += " org.konveyor.tackle.testgen.core.TestSequenceInitializer"
    tg_command += " -app " + app_name
    tg_command += " -tp " + ctd_file
    tg_command += " -pt " + os.pathsep.join(monolith_app_path)
    tg_command += " -clpt " + app_classpath_file
    tg_command += " -tg " + test_generator_name
    tg_command += " -tl " + str(time_limit)

    if partitions_file:
        tg_command += " -tm"

    # for verbose option, redirect evosuite and randoop stdout and stderr to files
    if verbose:
        output_file = app_name + "_" + test_generator_name + '_output.log'
        # error_file = app_name + "_" + test_generator_name + '_error.log'
        tg_command += ' 1> ' + output_file #+ ' 2> ' + error_file
        # tkltest_status("Test generator output and error logs will be written to {} and {}".format(output_file, error_file))
        tkltest_status("Test generator output will be written to {}".format(output_file))
    logging.info(tg_command)

    try:
        # run command with verbose=false because, for the bb test generators, verbose option redirects
        # stdout to a file, so nothing should be printed on command line irrespective of the
        # value of verbose
        command_util.run_command(command=tg_command, verbose=False)
    except subprocess.CalledProcessError as e:
        tkltest_status('Generating basic block sequences failed: {}\n{}'.format(e, e.stderr), error=True)
        sys.exit(1)


def extend_sequences(app_name, monolith_app_path, app_classpath_file, ctd_file, bb_seq_file, jdk_path,
                     no_diff_assertions, no_ctd_coverage, interaction_level, jee_support, num_executions, test_directory, verbose=False):
    """Generates the final CTD-guided test cases.

    Generates extended test sequences for covering the CTD test plan rows that are written as JUnit
    classes in the specified test directory.

    Args:
        app_name (str): name of the app
        monolith_app_path (list): paths to directories containing classes of the legacy app
        app_classpath_file (str): name of file containing library dependencies of app
        ctd_file (str): name of JSON file containing CTD models and test plans
        bb_seq_file (str): name of JSON file containing building-block test sequences
        jdk_path (str): path to Java VM
        no_diff_assertions (bool): do not add assertions for differential testing to the generated tests
        jee_support (bool): add support JEE mocking in generated tests cases
        num_executions (int): number of executions to perform to determine pass/fail status of generated sequences
        test_directory (str): name of root test directory to write JUnit test classes to
        verbose (bool): run in verbose mode printing detailed status messages
    """
    tkltest_status('Extending sequences to reach coverage goals and generating junit tests')

    te_command = "\"" + jdk_path + "\""
    te_command += " -Xmx2048m -Xbootclasspath/a:"+constants.TKLTEST_LIB_DOWNLOAD_DIR+os.sep+"replacecall-"+constants.RANDOOP_VERSION+\
                  ".jar -javaagent:"+constants.TKLTEST_LIB_DOWNLOAD_DIR+os.sep+"replacecall-"+constants.RANDOOP_VERSION+".jar"
    te_command += " -cp " + os.path.join(constants.TKLTEST_TESTGEN_CORE_JAR) + os.pathsep
    te_command += os.path.join(constants.TKLTEST_LIB_DOWNLOAD_DIR, "randoop-all-"+constants.RANDOOP_VERSION+".jar") + os.pathsep
    te_command += os.path.abspath(app_name+constants.TKL_EVOSUITE_OUTDIR_SUFFIX) + os.pathsep
    if jee_support:
        te_command += os.path.join(constants.TKLTEST_LIB_DIR,
                                   "evosuite-standalone-runtime-"+constants.EVOSUITE_VERSION+"-SNAPSHOT.jar") + os.pathsep
        te_command += os.path.join(constants.TKLTEST_LIB_DOWNLOAD_DIR, "junit-4.13.1.jar") + os.pathsep
    te_command += os.path.join(constants.TKLTEST_LIB_DOWNLOAD_DIR, "jackson-databind-2.12.5.jar") + os.pathsep
    te_command += os.path.join(constants.TKLTEST_LIB_DOWNLOAD_DIR, "jackson-core-2.12.5.jar") + os.pathsep
    te_command += os.path.join(constants.TKLTEST_LIB_DOWNLOAD_DIR, "jackson-annotations-2.12.5.jar") + os.pathsep
    te_command += os.path.join(constants.TKLTEST_LIB_DOWNLOAD_DIR, "commons-cli-1.4.jar") + os.pathsep
    te_command += os.path.join(constants.TKLTEST_LIB_DOWNLOAD_DIR, "commons-io-2.6.jar") + os.pathsep
    te_command += os.path.join(constants.TKLTEST_LIB_DOWNLOAD_DIR, "javaparser-core-3.16.1.jar") + os.pathsep
    te_command += os.path.join(constants.TKLTEST_LIB_DOWNLOAD_DIR,
                               "javaparser-symbol-solver-core-3.16.1.jar") + os.pathsep

    with open(app_classpath_file) as file:
        for line in file:
            # remove new line from line
            te_command += os.path.abspath(line[:-1]) + os.pathsep
    te_command += os.pathsep.join(monolith_app_path)
    te_command += " org.konveyor.tackle.testgen.core.extender.TestSequenceExtender"
    te_command += " -app " + app_name
    te_command += " -tp " + ctd_file
    te_command += " -ts " + bb_seq_file
    te_command += " -od " + test_directory
    if jee_support:
        te_command += " -jee"
    if not no_diff_assertions:
        te_command += " -da"
    if not no_ctd_coverage:
        te_command += " -oc " + str(interaction_level)
    te_command += " -ne " + str(num_executions)

    logging.info(te_command)

    coverage_file_name = app_name+constants.TKL_EXTENDER_COVERAGE_FILE_SUFFIX

    # remove existing coverage file - its presence will signal completion of extender
    if os.path.exists(coverage_file_name):
        os.remove(coverage_file_name)

    global proc, thread_error
    proc=None
    thread_error = False

    thread = Thread(target=extender_timeout, args=[te_command, coverage_file_name, verbose])
    thread.start()
    thread.join(constants.EXTENDER_INITIAL_TIMEOUT)
    while (not os.path.exists(coverage_file_name)) and thread.is_alive() and not thread_error:
        thread.join(constants.EXTENDER_REPEATED_TIMEOUT)

    if thread_error:
        sys.exit(1)

    if proc.poll() is None:
        tkltest_status('Extender process has not terminated despite its completion, forcibly terminating it\n')
        proc.kill()

    tkltest_status("JUnit tests are saved in " + os.path.abspath(test_directory))

def extender_timeout(command, coverage_file_name, verbose):
    global proc, thread_error
    proc = command_util.start_command(command, verbose=verbose)
    output, error = proc.communicate()

    # return code might not be zero when the extender completed but some threads are still running,
    # hence if coverage file exists we treat the run as succeeded regardless of the return code
    if os.path.exists(coverage_file_name):
        return

    if proc.returncode != 0:
        tkltest_status('Extending sequences and generating JUnit tests failed with return code {}: {}\n'.
                               format(proc.returncode, error), error=True)
        thread_error = True
        # sys.exit will cause only the thread to exit, hence we need thread_error to signal to main process
        sys.exit(1)


def generate_ctd_coverage(ctd_report_file_abs, ctd_model_file_abs, report_output_dir):
    """Generates CTD coverage report.

    Generates report showing coverage of CTD test plans broken down by classes and methods.

    Args:
        ctd_report_file_abs (str): name of coverage report file (created by the extender)
        ctd_model_file_abs (str): name of JSON file containing CTD models and test plans
        report_output_dir (str): name of directory to create report files in
    """

    create_test_plan_report(ctd_report_file_abs, ctd_model_file_abs, report_output_dir)

    tkltest_status("Test plan coverage report is saved in "+
                   os.path.abspath(report_output_dir + os.sep + constants.TEST_PLAN_SUMMARY_NAME))


def __reset_test_directory(args, config):
    # clear contents of test directory
    test_directory = config['general']['test_directory']
    if test_directory == '':
        app_name = config['general']['app_name']
        if args.sub_command == "ctd-amplified":
            test_directory = app_name + constants.TKLTEST_DEFAULT_CTDAMPLIFIED_TEST_DIR_SUFFIX
        elif args.sub_command == "randoop":
            test_directory = app_name + constants.TKLTEST_DEFAULT_RANDOOP_TEST_DIR_SUFFIX
        elif args.sub_command == "evosuite":
            test_directory = app_name + constants.TKLTEST_DEFAULT_EVOSUITE_TEST_DIR_SUFFIX

    directory_to_reset = test_directory;
    if args.sub_command == "ctd-amplified":
        directory_to_reset = directory_to_reset + constants.TKLTEST_TEMP_DIR_SUFFIX

    shutil.rmtree(directory_to_reset, ignore_errors=True)
    os.mkdir(directory_to_reset)
    return test_directory


if __name__ == '__main__':  # pragma: no cover
    config_file = 'test/data/irs/tkltest_config.toml'
    args = argparse.Namespace()
    args.command = 'generate'
    args.sub_command = 'ctd-amplified'
    args.base_test_generator = 'evosuite'
    args.verbose = True
    config = config_util.load_config(args=args, config_file=config_file)
    config['generate']['ctd_amplified']['augment_coverage'] = True
    process_generate_command(args=args, config=config)<|MERGE_RESOLUTION|>--- conflicted
+++ resolved
@@ -194,11 +194,7 @@
     else:
         reports_dir = app_name+constants.TKLTEST_MAIN_REPORT_DIR_SUFFIX
 
-<<<<<<< HEAD
-    ant_build_file_offline, maven_build_file_offline = build_util.generate_build_xml(
-=======
-    ant_build_file, maven_build_file, gradle_build_file = build_util.generate_build_xml(
->>>>>>> 7361a071
+    ant_build_file_offline, maven_build_file_offline, gradle_build_file_offline = build_util.generate_build_xml(
         app_name=app_name,
         monolith_app_path=monolith_app_path,
         app_classpath=build_util.get_build_classpath(config),
@@ -211,21 +207,21 @@
         collect_codecoverage=True,  # for coverage-based augmentation
         offline_instrumentation=True  # for coverage-based augmentation
     )
-<<<<<<< HEAD
     tkltest_status('Generated Ant build file {}'.format(os.path.abspath(os.path.join(test_directory, ant_build_file_offline))))
     tkltest_status('Generated Maven build file {}'.format(os.path.abspath(os.path.join(test_directory, maven_build_file_offline))))
-=======
-    tkltest_status('Generated Ant build file {}'.format(os.path.abspath(os.path.join(test_directory, ant_build_file))))
-    tkltest_status('Generated Maven build file {}'.format(os.path.abspath(os.path.join(test_directory, maven_build_file))))
-    tkltest_status('Generated Gradle build file {}'.format(os.path.abspath(os.path.join(test_directory, gradle_build_file))))
->>>>>>> 7361a071
+    tkltest_status('Generated Gradle build file {}'.format(os.path.abspath(os.path.join(test_directory, gradle_build_file_offline))))
 
     # augment CTD-guided tests with coverage-increasing base tests
     if config['generate']['ctd_amplified']['augment_coverage']:
         build_type = config['general']['build_type']
         start_time = time.time()
-        augment_with_code_coverage(config=config, build_file=ant_build_file_offline if build_type == 'ant' else 'maven',
-                                   build_type=build_type,
+        if build_type == 'ant':
+            build_file = ant_build_file_offline
+        elif build_type == 'maven':
+            build_file = maven_build_file_offline
+        else:
+            build_file = gradle_build_file_offline
+        augment_with_code_coverage(config=config, build_file=build_file, build_type=build_type,
                                    ctd_test_dir=test_directory, report_dir=reports_dir)
         tkltest_status('Coverage-driven test-suite augmentation and optimization took {} seconds'.
                        format(round(time.time() - start_time, 2)))
