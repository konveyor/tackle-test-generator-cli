--- conflicted
+++ resolved
@@ -10,12 +10,6 @@
 from io import StringIO
 import collections
 from keybert import KeyBERT
-from importlib import resources
-from flair.data import Sentence
-from flair.models import SequenceTagger
-import pandas as pd
-import os
-
 
 from importlib import resources
 from flair.data import Sentence
@@ -246,11 +240,10 @@
         Returns:
             label (str): The label for this eventable based on either the element or its context dom """
 
-<<<<<<< HEAD
+
         if eventable['id'] in self.eventable_labels:
             return self.eventable_labels[eventable['id']]
-=======
->>>>>>> 3e63d37a
+
 
         heuristic_label = self.get_element_label(eventable['element'])
 
@@ -272,11 +265,6 @@
 
         for word in heuristic_label_pos:
             if heuristic_label_pos[word] in ['VB', 'VBD', 'VBG', 'VBN', 'VBP', 'VBZ']:
-<<<<<<< HEAD
-=======
-
-
->>>>>>> 3e63d37a
                 contains_verb = True
                 break
         if not contains_verb:
@@ -285,10 +273,7 @@
         form_field_labels = []
         for form_input in eventable['relatedFormInputs']:
             form_field_dom = self.find_element(eventable['source']['dom'], form_input['identification']['value'].lower(), 'str')
-<<<<<<< HEAD
-            # print('Form field dom:\n',form_field_dom)
-=======
->>>>>>> 3e63d37a
+
 
             form_field_label = self.get_form_field_label(form_field_dom).strip()
 
@@ -309,16 +294,12 @@
                 form_field_label = 'Enter data into form field'
             form_field_labels.append(form_field_label)
 
-<<<<<<< HEAD
         self.eventable_labels[eventable['id']] = [heuristic_label, form_field_labels]
 
         return [heuristic_label, form_field_labels]
 
 
-=======
-        return [heuristic_label, form_field_labels]
-
->>>>>>> 3e63d37a
+
     def get_form_field_label(self, form_field_dom:str):
         """
         Get the label for a form field element
@@ -399,10 +380,7 @@
         return element_label
 
 
-<<<<<<< HEAD
-=======
-
->>>>>>> 3e63d37a
+
     def get_context_label(self, context_dom: str):
         """
         Get label for a context DOM
