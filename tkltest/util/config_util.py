# ***************************************************************************
# Copyright IBM Corporation 2021
#
# Licensed under the Eclipse Public License 2.0, Version 2.0 (the "License");
# you may not use this file except in compliance with the License.
#
# Unless required by applicable law or agreed to in writing, software
# distributed under the License is distributed on an "AS IS" BASIS,
# WITHOUT WARRANTIES OR CONDITIONS OF ANY KIND, either express or implied.
# See the License for the specific language governing permissions and
# limitations under the License.
# ***************************************************************************

import logging
import os
import shutil
import toml
import sys
import subprocess
import pathlib
import zipfile
import re
import copy
import xml.etree.ElementTree as ElementTree

from . import constants, config_options_unit
from .logging_util import tkltest_status
from .constants import *
from tkltest.util import command_util


def load_config(args=None, config_file=None):
    """Loads config options.

    Creates default config options object, updates it with options specified in the toml file and the
    command line (in that order, so that command-line values override toml file values for options that
    are specified in both places), and returns the final options object.

    Args:
        args: parsed command-line arguments
        config_file: name of config file to be loaded

    Returns:
        dict: dictionary containing configuration options for run
    """
    # initialize config
    tkltest_config = init_config()

    # if neither command-line args nor config file specified, return initialized config
    if args is None and config_file is None:
        return tkltest_config

    # load config toml file and merge it into initialized config; this ensures that options missing
    # in the toml file are initialized to their default values
    # load config from the file if provided or from the file specified in command line
    if config_file is not None:
        toml_config = toml.load(config_file)
    else:
        toml_config = toml.load(args.config_file)
    __merge_config(tkltest_config, toml_config)
    logging.debug('config: {}'.format(tkltest_config))

    # update general options with values specified in command line
    __update_config_with_cli_value(config=tkltest_config['general'],
        options_spec=config_options_unit.get_options_spec(command='general'),
        args=args)

    # if args specified, get command and subcommand
    command = None
    subcommand = None
    if args is not None:
        command = args.command
        if hasattr(args, 'sub_command') and args.sub_command:
            subcommand = args.sub_command.replace('-', '_')

    # if command-line args provided, update config for options specified in the command line
    if command:
        # update command options with values specified in command line
        __update_config_with_cli_value(config=tkltest_config[command],
            options_spec=config_options_unit.get_options_spec(command=command),
            args=args)

    # update subcommand options with values specified in command line
    if subcommand:
        __update_config_with_cli_value(config=tkltest_config[command][subcommand],
            options_spec=config_options_unit.get_options_spec(command=command, subcommand=subcommand),
            args=args)

    # validate loaded config information, exit if validation errors occur
    val_failure_msgs = __validate_config(config=tkltest_config, command=command, subcommand=subcommand)
    if val_failure_msgs:  # pragma: no cover
        tkltest_status('configuration options validation failed:\n{}'.format(''.join(val_failure_msgs)), error=True)
        sys.exit(1)

    # map base test generator name to the internal code component name
    if subcommand == 'ctd_amplified':
        tkltest_config[args.command][subcommand]['base_test_generator'] = \
            constants.BASE_TEST_GENERATORS[tkltest_config[args.command][subcommand]['base_test_generator']]

    logging.debug('validated config: {}'.format(tkltest_config))
    return tkltest_config


def init_config():
    """Initializes config.

    Initializes and returns config data structure containing default values for all
    configuration options (excluding non-toml options, which should not be loaded).

    Returns:
        dict containing initialized options
    """
    # get config spec
    options_spec = config_options_unit.get_options_spec()
    config = {}

    for opt_name in options_spec.keys():

        if not options_spec[opt_name]['is_cli_command']:
            # set general and dev_tests options to default values
            config[opt_name] = __init_options(options_spec[opt_name])
        else:
            # set command and subcommand options to default values
            cmd_opts_spec = options_spec[opt_name]

            # get subcommands, if any, for command
            subcmd_opts_spec = cmd_opts_spec.pop('subcommands', {})

            # set command options to default values
            config[opt_name] = __init_options(cmd_opts_spec)

            # set subcommand options to default values
            for subcmd in subcmd_opts_spec.keys():
                config[opt_name][subcmd] = __init_options(subcmd_opts_spec[subcmd])

    return config


def __validate_config(config, command=None, subcommand=None):
    """Validate loaded config information.

    Validates the given loaded config information in the context of the given command and (optionally)
    the given subcommand. The validation checks ensure that: (1) required parameters do not have their
    default values, and (2) enum types have valid values. If any validation check fails, prints error
    message and exits.

    """
    # get general options spec and options spec for the given command and subcommand
    options_spec = {
        'general': config_options_unit.get_options_spec('general')
    }
    if command is not None:
        options_spec[command] = config_options_unit.get_options_spec(command)
    if subcommand is not None:
        options_spec[subcommand] = config_options_unit.get_options_spec(command, subcommand)

    # initialize validation errors
    val_errors = {
        scope: {
            'missing_required_params': [],
            'missing_conditionally_required_params': {},
            'invalid_enum_values': {},
            'param_constraint_violation': []
        } for scope in ['general', command, subcommand] if scope is not None
    }

    for scope in options_spec.keys():
        if scope == subcommand:
            __validate_config_scope(config[command][scope], options_spec[scope], val_errors[scope],
                                    loaded_config=config)
        else:
            __validate_config_scope(config[scope], options_spec[scope], val_errors[scope], loaded_config=config)

    # if validation errors are detected, print error message and exit
    val_failure_msgs = []
    for scope, scope_val_errors in val_errors.items():
        if scope_val_errors['missing_required_params']:
            val_failure_msgs.append('\t- Missing required options for "{}": {}\n'.format(
                scope if scope in ['general', command] else command+' '+subcommand.replace('_', '-'),
                scope_val_errors['missing_required_params']
            ))
        for opt, msg in scope_val_errors['missing_conditionally_required_params'].items():
            val_failure_msgs.append('\t- Missing conditionally required option for "{}": {} ({})\n'.format(
                scope if scope in ['general', command] else command+' '+subcommand.replace('_', '-'),
                opt, msg
            ))
        if scope_val_errors['invalid_enum_values']:
            for opt_name, msg in scope_val_errors['invalid_enum_values'].items():
                val_failure_msgs.append('\t- Value for option "{}" {}'.format(opt_name, msg))
        for constraint_err in scope_val_errors['param_constraint_violation']:
            val_failure_msgs.append('\t- Violated parameter constraint: {}\n'.format(constraint_err))

    return val_failure_msgs


def __validate_config_scope(config, options_spec, val_errors, loaded_config=None):
    """
    Performs validation for a specific command scope. Updates the given validation errors structure with
    new detected errors.

    Args:
        config: loaded config for a command scope
        options_spec: options specification for a command scope
        val_errors: validation errors for a command scope
    """
    # iterate over options in the spec, perform checks, and store validation errors
    for opt_name in options_spec.keys():
        opt = options_spec[opt_name]

        # if "required" spec is a callable, which occurs for conditionally required options, call the
        # checker to determine whether the option is required in the context of the loaded config
        is_required = opt['required']
        cond_rqd_msg = ''
        if callable(opt['required']):
            cond_rqd_msg = opt['required'](opt_name, loaded_config)
            is_required = (cond_rqd_msg != '')
        if is_required and config[opt_name] == opt['default_value']:
            # for java_jdk_path check whether it can be read from env var JAVA_HOME
            if opt_name == 'java_jdk_home':
                env_java_home = os.getenv("JAVA_HOME", None)
                if env_java_home:
                    config[opt_name] = env_java_home
                    continue
            if cond_rqd_msg:
                val_errors['missing_conditionally_required_params'][opt_name] = cond_rqd_msg
            else:
                val_errors['missing_required_params'].append(opt_name)
        if 'choices' in opt.keys() and opt_name in config.keys() and config[opt_name] not in opt['choices']:
            val_errors['invalid_enum_values'][opt_name] = 'must be one of {}: {}\n'.format(
                opt['choices'], config[opt_name])

        # check parameter dependency constraints
        if opt_name == 'no_augment_coverage':
            if config[opt_name] is False and config['base_test_generator'] == 'randoop':
                val_errors['param_constraint_violation'].append(
                    'For coverage augmentation, base test generator must be "combined" or "evosuite"; ' +
                    'to "randoop" as the only base generator, specify also the option {}/{}'.format(
                        opt['short_name'], opt['long_name']
                    ))


def __init_options(options_spec):
    """
    Given a dictionary of options spec, creates a config with each option to its default value while
    excluding non-toml options
    """
    ret_config = {}
    options_spec.pop('help_message', None)
    options_spec.pop('is_cli_command', None)
    for option_name in options_spec.keys():
        if options_spec[option_name]['is_toml_option']:
            ret_config[option_name] = options_spec[option_name]['default_value']
    return ret_config


def __update_config_with_cli_value(config, options_spec, args):
    """Updates config object with cli option values.

    For the given config object and options spec (for a command or subcommand), updates the config value for
    options that are specified in the given command-line args.
    """
    for opt_name in options_spec.keys():
        if options_spec[opt_name]['is_cli_option'] and options_spec[opt_name]['is_toml_option']:
            if hasattr(args, opt_name):
                opt_value = getattr(args, opt_name)
                if opt_value:
                    config[opt_name] = opt_value


def __merge_config(base_config, update_config):
    """Merge two config specs.

    Updates base config with data in update config.
    """
    for key, val in update_config.items():
        if isinstance(val, dict):
            baseval = base_config.setdefault(key, {})
            __merge_config(baseval, val)
        else:
            base_config[key] = val


def __fix_relative_path(path):
    if path != "" and not os.path.isabs(path):
        return os.path.join('..', path)
    return path


def __fix_relative_paths_recursively(options_spec, config):

    for option_name, options in options_spec.items():
        if type(options) is not dict:
            continue
        if option_name == 'subcommands':
            for subcommands_option_name, subcommands_option in options.items():
                __fix_relative_paths_recursively(subcommands_option, config[subcommands_option_name])
            return
        if option_name not in config.keys():
            continue
        fix_type = options_spec[option_name].get('relpath_fix_type', 'none')
        if fix_type == 'path':
            if options_spec[option_name].get('type') == str:
                config[option_name] = __fix_relative_path(config[option_name])
            else:
                config[option_name] = [__fix_relative_path(path) for path in config[option_name]]
        elif fix_type == 'paths_list_file':
            classpath_file = __fix_relative_path(config[option_name])

            if classpath_file != "":
                with open(classpath_file) as file:
                    lines = file.readlines()
                lines = [__fix_relative_path(path) for path in lines if path.strip()]
                new_file = os.path.basename(classpath_file)
                #todo - we will have a bug if the users uses two different files with the same name
                with open(new_file, 'w') as f:
                    f.writelines(lines)
                config[option_name] = new_file
        else:
            __fix_relative_paths_recursively(options, config[option_name])


def __fix_relative_paths(tkltest_config):
    """
    since we run the cli on a dedicated directory, we need to fix all the relative paths at the config
    Args:
        tkltest_config: the config to fix

    """

    options_spec = config_options_unit.get_options_spec()
    if tkltest_config.get('relative_fixed', False) == True:
        return
    __fix_relative_paths_recursively(options_spec, tkltest_config)
    tkltest_config['relative_fixed'] = True


def __create_modified_build_file(app_build_file, toy_program_dir_path):
    """
    Creates a modified build file based on original one.
    In the modified copy, every target has only necessary modified tasks: {property, javac, antcall}
    :param app_build_file: original build file for the app
    :return: the file name for the modified build file
    """

    # create a copy of the build file
    tkltest_app_build_file = os.path.join(os.path.dirname(app_build_file),
                                          'tkltest_' + os.path.basename(app_build_file))

    # tree and root of original build file
    build_file_tree = ElementTree.parse(app_build_file)
    project_root = build_file_tree.getroot()

    # destination directory for compiling the toy program
    toy_program_destdir_path = os.path.join(toy_program_dir_path, 'toy_destdir')

    tkltest_target_javac_attributes = {'srcdir': toy_program_dir_path,
                                       'sourcepath': toy_program_dir_path,
                                       'destdir': toy_program_destdir_path,
                                       'includeantruntime': 'no',
                                       'verbose': 'yes'}

    # iterate on the project's targets
    for element in project_root.findall('target'):
        # create a new element with identical attributes and no sub-elements (no tasks)
        modified_element = ElementTree.Element('target', element.attrib)

        for task in element:
            if task.tag == 'property':
                # add as is to modified_element
                modified_element.append(task)

            elif task.tag == 'javac':
                # create a modified copy and add to modified_element
                new_javac_task_attributes = copy.deepcopy(tkltest_target_javac_attributes)

                # case 1: class path passed to javac as classpath attribute
                classpath_value = task.get('classpath')
                if classpath_value is not None:
                    new_javac_task_attributes['classpath'] = classpath_value

                # case 2: class path passed to javac as classpathref attribute
                classpathref_value = task.get('classpathref')
                if classpathref_value is not None:
                    new_javac_task_attributes['classpathref'] = classpathref_value

                new_javac_element = ElementTree.Element('javac', new_javac_task_attributes)

                # case 3: class path passed to javac as classpath nested element
                classpath_node = task.find('./classpath')
                if classpath_node is not None:
                    new_javac_element.append(classpath_node)

                modified_element.append(ElementTree.Element('delete', {'dir': toy_program_destdir_path}))
                modified_element.append(ElementTree.Element('mkdir', {'dir': toy_program_destdir_path}))
                modified_element.append(ElementTree.Element('echo', {'message': 'Java home: ${java.home}'}))
                modified_element.append(ElementTree.Element('echo', {'message': 'Java class path: ${java.class.path}'}))
                modified_element.append(new_javac_element)
                modified_element.append(ElementTree.Element('delete', {'dir': toy_program_destdir_path}))

            elif task.tag == 'antcall':
                # add as is to modified_element
                modified_element.append(task)

        project_root.remove(element)
        project_root.append(modified_element)

    build_file_tree.write(tkltest_app_build_file)
    return tkltest_app_build_file


def __run_ant_command_and_parse_output(modified_build_file_name,
                                       app_settings_file,
                                       app_build_target,
                                       ant_output_filename,
                                       targets_classpath):
    """ Runs the ant command with the modified copy of the build file.
        Also, removes the modified build file copy and the output file after the parsing. """
    # create output file or override previous output
    with open(ant_output_filename, 'w') as output_file:
        output_file.write('')

    # write command that will run the written target tkltest_target_name, set output to different files
    run_ant_command = 'ant -f ' + modified_build_file_name
    if app_settings_file:
        run_ant_command += ' -propertyfile ' + os.path.abspath(app_settings_file)
    run_ant_command += ' ' + app_build_target + ' >> ' + ant_output_filename

    # execute ant command
    try:
        command_util.run_command(command=run_ant_command, verbose=True)
    except subprocess.CalledProcessError as e:
        tkltest_status(
            'running ant task {} failed: {}\n{}'.format(run_ant_command, e, e.stderr),
            error=True)
        os.remove(modified_build_file_name)
        sys.exit(1)

    os.remove(modified_build_file_name)

    # parse ant output
    java_home_prefix = '[echo] Java home: '
    java_class_path_prefix = '[echo] Java class path: '
    javac_class_files_prefix = '[javac] [search path for class files: '

    with open(ant_output_filename, 'r') as output_file:
        lines = output_file.read()
    line_list = lines.splitlines()

    # parse java_home paths, because some jars are imported from here to javac_class_files.
    java_home_paths = set([s.replace(java_home_prefix, '').lstrip() for s in line_list if s.lstrip().startswith(java_home_prefix)])

    # parse java_class_path, because some of those jars are imported from here to javac_class_files.
    java_class_path_lines = [s.replace(java_class_path_prefix, '').lstrip() for s in line_list if s.lstrip().startswith(java_class_path_prefix)]
    java_class_path_set = set([path for line in java_class_path_lines for path in line.split(';')])

    # parse javac_class_files, those are the actual locations and jars that ant uses for compiling the target.
    javac_files_lines = [s.replace(javac_class_files_prefix, '').lstrip().rstrip(']') for s in line_list if s.lstrip().startswith(javac_class_files_prefix)]
    javac_class_files_set = set([path for line in javac_files_lines for path in line.split(',')])

    # collect all relevant jars
    # we need the jars that are from javac_class_files_set, that are not in java_class_path_set, and are not from a java_home directory
    for item in javac_class_files_set:
        if (item not in java_class_path_set) and (item.endswith('.jar')):
            # exclude item if it is from a directory inside one of the java_home_paths
            if not [path for path in java_home_paths if path in item]:
                targets_classpath.add(item)

    os.remove(ant_output_filename)


#todo - use this method at __resolve_classpath() - will be done after resolving __resolve_classpath issues
def __add_and_run_gradle_task(app_build_file, app_settings_file, task_name, task_text, verbose):
    '''
    insert a task to the gradle build file, and run it
    :param app_build_file: build.gradle file
    :param app_settings_file: setting.gradle file
    :param task_name: the task name to run
    :param task_text: the text of the task
    :param verbose: verbose
    '''
    # add the task to a copy of the gradle file
    tkltest_app_build_file = os.path.join(os.path.dirname(app_build_file), task_name + '_build.gradle')
    shutil.copyfile(app_build_file, tkltest_app_build_file)
    with open(tkltest_app_build_file, "a") as f:
        f.write('\n')
        for line in task_text:
            f.write(line + '\n')

    # also update the setting files with a link to the copy
    if app_settings_file:
        tkltest_app_settings_file = os.path.join(os.path.dirname(app_settings_file), task_name + '_settings.gradle')
        shutil.copyfile(app_settings_file, tkltest_app_settings_file)
        relative_app_build_file = pathlib.PurePath(
            os.path.relpath(tkltest_app_build_file, os.path.dirname(app_settings_file))).as_posix()
        with open(tkltest_app_settings_file, "a") as f:
            f.write("\nrootProject.buildFileName = '" + relative_app_build_file + "'\n")

    # run the task with gradle
    get_dependencies_command = "gradle -q -b " + os.path.abspath(tkltest_app_build_file)
    if app_settings_file:
        get_dependencies_command += " -c " + os.path.abspath(tkltest_app_settings_file)
    get_dependencies_command += " " + task_name
    logging.info(get_dependencies_command)

    try:
        command_util.run_command(command=get_dependencies_command, verbose=verbose)
    except subprocess.CalledProcessError as e:
        tkltest_status('running gradle task {} failed: {}\n{}'.format( task_name, e, e.stderr),error=True)
        os.remove(tkltest_app_build_file)
        if app_settings_file:
            os.remove(tkltest_app_settings_file)
        sys.exit(1)

    os.remove(tkltest_app_build_file)
    if app_settings_file:
        os.remove(tkltest_app_settings_file)


def __resolve_app_path(tkltest_config):
    '''
    get the app path from the user build file
    :param tkltest_config: the config
    :return:
    '''
<<<<<<< HEAD
    if len(tkltest_config['general']['monolith_app_path']):
=======
    if tkltest_config['general']['monolith_app_path']:
>>>>>>> 4f5caf30
        return
    app_name = tkltest_config['general']['app_name']
    app_build_type = tkltest_config['generate']['app_build_type']
    app_build_file = tkltest_config['generate']['app_build_config_file']
    app_settings_file = tkltest_config['generate']['app_build_settings_file']

    if app_build_type == 'gradle':
        app_path_file = pathlib.PurePath(os.path.join(os.getcwd(), app_name + '_gradle_app_path.txt')).as_posix()
        task_name = 'tkltest_get_app_path'
        write_classes_dirs_line = '    fw.write("${project.sourceSets.main.output.classesDirs.getFiles()}\\n");'
        if app_settings_file:
            write_classes_dirs_line = '    project.rootProject.subprojects.forEach { fw.write( "${it.sourceSets.main.output.classesDirs.getFiles()}\\n" ); }'
        task_text = [
                        'public class WriteStringClass extends DefaultTask {',
                        '  @TaskAction',
                        '  void writeString(){',
                        '    FileWriter fw;',
                        '    fw = new FileWriter( "' + app_path_file + '");',
                        write_classes_dirs_line,
                        '    fw.close();',
                        '  }',
                        '}',
                        'task ' + task_name + ' (type:WriteStringClass) {}']

        __add_and_run_gradle_task(app_build_file=app_build_file,
                                  app_settings_file=app_settings_file,
                                  task_name=task_name,
                                  task_text=task_text,
                                  verbose=tkltest_config['general']['verbose'])

        with open(app_path_file) as f:
            tkltest_config['general']['monolith_app_path'] = [p.strip('[]') for p in f.read().split('\n')]

    elif app_build_type == 'ant':
        tkltest_status('monolith_app_path is missing\n', error=True)
        sys.exit(1)

    elif app_build_type == 'maven':
        tkltest_status('monolith_app_path is missing\n', error=True)
        sys.exit(1)

        #get_apppath_command = 'mvn project-info-reports:summary -f ' + app_build_file
        #logging.info(get_apppath_command)
        # run maven
        #try:
        #    command_util.run_command(command=get_apppath_command, verbose=tkltest_config['general']['verbose'])
        #except subprocess.CalledProcessError as e:
        #    tkltest_status('running {} task {} failed: {}\n{}'.format(app_build_type, get_dependencies_task, e, e.stderr), error=True)
        #    sys.exit(1)


def __collect_jar_modules(jar_file_path, jars_modules):
    """ Collects the modules of the jar and adds them to the dictionary jars_modules. """
    archive = zipfile.ZipFile(jar_file_path, 'r')
    class_files = set([file for file in archive.namelist() if file.endswith(".class")])
    archive.close()
    jars_modules[jar_file_path] = set(
        ["-".join(re.split("[\\\\/]+", os.path.dirname(class_file))) for class_file in class_files])


def __resolve_classpath(tkltest_config, command):
    """
    1. creates a directory of all the app dependencies
    using the app build files
    2. creates a classpath file pointing to the jars in the directory

    Args:
         tkltest_config - the configuration - to get the relevant build files, and to update the classpath_file
    """
    app_name = tkltest_config['general']['app_name']
    app_build_type = tkltest_config['generate']['app_build_type']
    app_build_file = tkltest_config['generate']['app_build_config_file']
    app_settings_file = tkltest_config['generate']['app_build_settings_file']
    app_classpath_file = tkltest_config['general']['app_classpath_file']
    build_classpath_file = os.path.join(os.getcwd(), app_name + "_build_classpath.txt")
    if command not in ["generate", 'execute']:
        return
    if app_classpath_file:
        return

    if command == 'execute':
        if os.path.isfile(build_classpath_file):
            tkltest_config['general']['app_classpath_file'] = build_classpath_file
            return
        else:
            tkltest_status('app_classpath_file is missing for execute run\n', error=True)
            sys.exit(1)

    # create dependencies directory
    dependencies_dir = os.path.join(os.getcwd(), app_name + constants.DEPENDENCIES_DIR_SUFFIX)
    posix_dependencies_dir = pathlib.PurePath(dependencies_dir).as_posix()
    if os.path.isdir(dependencies_dir):
        shutil.rmtree(dependencies_dir)
    os.mkdir(dependencies_dir)
    class_path_order = []

    if app_build_type == 'gradle':
        # create build and settings files
        get_dependencies_task = 'tkltest_get_dependencies'
        tkltest_app_build_file = os.path.join(os.path.dirname(app_build_file), "tkltest_build.gradle")
        shutil.copyfile(app_build_file, tkltest_app_build_file)
        with open(tkltest_app_build_file, "a") as f:
            f.write("\ntask " + get_dependencies_task + "(type: Copy) {\n")
            f.write("    from sourceSets.main.runtimeClasspath\n")
            f.write("    into '" + posix_dependencies_dir + "'\n")
            f.write("}\n")

        if app_settings_file:
            tkltest_app_settings_file = os.path.join(os.path.dirname(app_settings_file), "tkltest_settings.gradle")
            shutil.copyfile(app_settings_file, tkltest_app_settings_file)
            relative_app_build_file = pathlib.PurePath(os.path.relpath(tkltest_app_build_file, os.path.dirname(app_settings_file))).as_posix()
            with open(tkltest_app_settings_file, "a") as f:
                f.write("\nrootProject.buildFileName = '" + relative_app_build_file+"'\n")

        # run gradle
        get_dependencies_command = "gradle -q -b " + os.path.abspath(tkltest_app_build_file)
        if app_settings_file:
            get_dependencies_command += " -c " + os.path.abspath(tkltest_app_settings_file)
        get_dependencies_command += " " +get_dependencies_task
        logging.info(get_dependencies_command)

        try:
            command_util.run_command(command=get_dependencies_command, verbose=tkltest_config['general']['verbose'])
        except subprocess.CalledProcessError as e:
            tkltest_status('running {} task {} failed: {}\n{}'.format(app_build_type, get_dependencies_task, e, e.stderr), error=True)
            os.remove(tkltest_app_build_file)
            if app_settings_file:
                os.remove(tkltest_app_settings_file)
            sys.exit(1)

        os.remove(tkltest_app_build_file)
        if app_settings_file:
            os.remove(tkltest_app_settings_file)

    elif app_build_type == 'maven':
        shutil.rmtree(dependencies_dir)
        mvn_classpath_file = os.path.abspath('MavenClassPath.txt')
        get_cpfile_command = 'mvn dependency:build-classpath -f ' + app_build_file + ' -Dmdep.outputFile=' + mvn_classpath_file
        get_cpfile_command += ' "-Dmdep.pathSeparator=;"'
        logging.info(get_cpfile_command)
        try:
            command_util.run_command(command=get_cpfile_command, verbose=tkltest_config['general']['verbose'])
        except subprocess.CalledProcessError as e:
            tkltest_status('running {} failed: {}\n{}'.format(app_build_type, e, e.stderr), error=True)
            sys.exit(1)
        with open(mvn_classpath_file) as f:
            class_path_order = f.read().split(';')
        os.remove(mvn_classpath_file)

    elif app_build_type == 'ant':
        app_build_target = tkltest_config['generate']['app_build_target']

        # a set for the united dependencies of the compilation process
        targets_classpath = set()

        # file name for ant output, deleted after parsing the output
        ant_output_filename = os.path.join(os.getcwd(), 'tkltest_ant_output.txt')

        # writing a toy program for compiling when running ant command
        toy_program_dir_path = os.path.abspath(os.path.join(os.getcwd(), 'tkltest_toy_program'))
        if os.path.isdir(toy_program_dir_path):
            shutil.rmtree(toy_program_dir_path)
        os.mkdir(toy_program_dir_path)
        with open(os.path.join(toy_program_dir_path, 'ToyProgram.java'), 'w') as java_file:
            java_file.write("public class ToyProgram {\n")
            java_file.write("    public static void main(String[] argv) {}\n")
            java_file.write("}\n")

        # create a modified build file
        modified_build_file_name = __create_modified_build_file(app_build_file, toy_program_dir_path)

        __run_ant_command_and_parse_output(modified_build_file_name,
                                           app_settings_file,
                                           app_build_target,
                                           ant_output_filename,
                                           targets_classpath)
        # removing the toy program
        shutil.rmtree(toy_program_dir_path)

        # copy classpath jars to dependencies directory
        for jar_path in targets_classpath:
            jar_name = os.path.basename(jar_path)
            jar_copy_path = os.path.join(dependencies_dir, jar_name)
            shutil.copyfile(jar_path, jar_copy_path)

    """
    the dependencies directory contains files to remove:
     1. app class files
     2. directories
     3. jar files with app modules

    so we:
     1. delete directories and non jars files
     2. collect the app modules in a dict: monolit_path -> set of modules name
     3. collect the app modules in a dict: jar files -> set of modules name

     if the set of a monolit_path equal to the set of the jar file, we delete the jar file
     (a jar file is represent as a list of directories)
    """

    # collect monolith modules
    monolith_app_paths = tkltest_config['general']['monolith_app_path']
    app_paths_modules = dict()
    for monolith_app_path in monolith_app_paths:
        app_path_modules = set()
        for root, dirs, files in os.walk(monolith_app_path):
            if len([file for file in files if file.endswith(".class")]):
                posix_module_path = "-".join(re.split("[\\\\/]+", root.replace(monolith_app_path, "").lstrip('\\/')))
                app_path_modules.add(posix_module_path)
        app_paths_modules[monolith_app_path] = app_path_modules

    # remove non jar entries
    # collect jars modules
    jars_modules = dict()
    if app_build_type in ['ant', 'gradle']:
        for jar_file in os.listdir(dependencies_dir):
            jar_file_path = os.path.join(dependencies_dir, jar_file)
            if os.path.isdir(jar_file_path):
                shutil.rmtree(jar_file_path)
            elif not jar_file_path.endswith(".jar"):
                os.remove(jar_file_path)
            else:
                __collect_jar_modules(jar_file_path, jars_modules)
    elif app_build_type == 'maven':
        for jar_file_path in class_path_order:
            if jar_file_path.endswith('.jar'):
                __collect_jar_modules(jar_file_path, jars_modules)

    # compare jars modules to monolith modules, remove matching jars
    for app_path, app_path_modules in app_paths_modules.items():
        for jar_file, jar_modules in jars_modules.items():
            if len(jar_modules) and jar_modules == app_path_modules:
                if jar_file.startswith(dependencies_dir):
                    os.remove(jar_file)
                del jars_modules[jar_file]
                break

    # write the classpath file
    classpath_fd = open(build_classpath_file, "w")
    if not len(class_path_order):  # there is no specific order for classpath jars
        for jar_file in jars_modules.keys():
            classpath_fd.write(jar_file + "\n")
    else:
        for jar_file in class_path_order:
            if jar_file in jars_modules.keys():
                classpath_fd.write(jar_file + '\n')
    classpath_fd.close()
    tkltest_config['general']['app_classpath_file'] = build_classpath_file


def fix_config(tkltest_config, command):
    """
    fix the config before running generate
    Args:
        tkltest_config: the config to fix
        command: current command

    Returns:

    """
    __fix_relative_paths(tkltest_config)
    __resolve_app_path(tkltest_config)
    __resolve_classpath(tkltest_config, command)


if __name__ == '__main__':
    config_file = sys.argv[1]
    print('config_file={}'.format(config_file))
    with open(config_file, 'r') as f:
        file_config = toml.load(f)
    print('file_config={}'.format(file_config))
    base_config = init_config()
    print('base_config={}'.format(base_config))
    __merge_config(base_config, file_config)
    print('updated_config={}'.format(base_config))
    failure_msgs = __validate_config(base_config, command='generate', subcommand='ctd_amplified')
    print('failure_msgs={}'.format(failure_msgs))<|MERGE_RESOLUTION|>--- conflicted
+++ resolved
@@ -468,116 +468,6 @@
     os.remove(ant_output_filename)
 
 
-#todo - use this method at __resolve_classpath() - will be done after resolving __resolve_classpath issues
-def __add_and_run_gradle_task(app_build_file, app_settings_file, task_name, task_text, verbose):
-    '''
-    insert a task to the gradle build file, and run it
-    :param app_build_file: build.gradle file
-    :param app_settings_file: setting.gradle file
-    :param task_name: the task name to run
-    :param task_text: the text of the task
-    :param verbose: verbose
-    '''
-    # add the task to a copy of the gradle file
-    tkltest_app_build_file = os.path.join(os.path.dirname(app_build_file), task_name + '_build.gradle')
-    shutil.copyfile(app_build_file, tkltest_app_build_file)
-    with open(tkltest_app_build_file, "a") as f:
-        f.write('\n')
-        for line in task_text:
-            f.write(line + '\n')
-
-    # also update the setting files with a link to the copy
-    if app_settings_file:
-        tkltest_app_settings_file = os.path.join(os.path.dirname(app_settings_file), task_name + '_settings.gradle')
-        shutil.copyfile(app_settings_file, tkltest_app_settings_file)
-        relative_app_build_file = pathlib.PurePath(
-            os.path.relpath(tkltest_app_build_file, os.path.dirname(app_settings_file))).as_posix()
-        with open(tkltest_app_settings_file, "a") as f:
-            f.write("\nrootProject.buildFileName = '" + relative_app_build_file + "'\n")
-
-    # run the task with gradle
-    get_dependencies_command = "gradle -q -b " + os.path.abspath(tkltest_app_build_file)
-    if app_settings_file:
-        get_dependencies_command += " -c " + os.path.abspath(tkltest_app_settings_file)
-    get_dependencies_command += " " + task_name
-    logging.info(get_dependencies_command)
-
-    try:
-        command_util.run_command(command=get_dependencies_command, verbose=verbose)
-    except subprocess.CalledProcessError as e:
-        tkltest_status('running gradle task {} failed: {}\n{}'.format( task_name, e, e.stderr),error=True)
-        os.remove(tkltest_app_build_file)
-        if app_settings_file:
-            os.remove(tkltest_app_settings_file)
-        sys.exit(1)
-
-    os.remove(tkltest_app_build_file)
-    if app_settings_file:
-        os.remove(tkltest_app_settings_file)
-
-
-def __resolve_app_path(tkltest_config):
-    '''
-    get the app path from the user build file
-    :param tkltest_config: the config
-    :return:
-    '''
-<<<<<<< HEAD
-    if len(tkltest_config['general']['monolith_app_path']):
-=======
-    if tkltest_config['general']['monolith_app_path']:
->>>>>>> 4f5caf30
-        return
-    app_name = tkltest_config['general']['app_name']
-    app_build_type = tkltest_config['generate']['app_build_type']
-    app_build_file = tkltest_config['generate']['app_build_config_file']
-    app_settings_file = tkltest_config['generate']['app_build_settings_file']
-
-    if app_build_type == 'gradle':
-        app_path_file = pathlib.PurePath(os.path.join(os.getcwd(), app_name + '_gradle_app_path.txt')).as_posix()
-        task_name = 'tkltest_get_app_path'
-        write_classes_dirs_line = '    fw.write("${project.sourceSets.main.output.classesDirs.getFiles()}\\n");'
-        if app_settings_file:
-            write_classes_dirs_line = '    project.rootProject.subprojects.forEach { fw.write( "${it.sourceSets.main.output.classesDirs.getFiles()}\\n" ); }'
-        task_text = [
-                        'public class WriteStringClass extends DefaultTask {',
-                        '  @TaskAction',
-                        '  void writeString(){',
-                        '    FileWriter fw;',
-                        '    fw = new FileWriter( "' + app_path_file + '");',
-                        write_classes_dirs_line,
-                        '    fw.close();',
-                        '  }',
-                        '}',
-                        'task ' + task_name + ' (type:WriteStringClass) {}']
-
-        __add_and_run_gradle_task(app_build_file=app_build_file,
-                                  app_settings_file=app_settings_file,
-                                  task_name=task_name,
-                                  task_text=task_text,
-                                  verbose=tkltest_config['general']['verbose'])
-
-        with open(app_path_file) as f:
-            tkltest_config['general']['monolith_app_path'] = [p.strip('[]') for p in f.read().split('\n')]
-
-    elif app_build_type == 'ant':
-        tkltest_status('monolith_app_path is missing\n', error=True)
-        sys.exit(1)
-
-    elif app_build_type == 'maven':
-        tkltest_status('monolith_app_path is missing\n', error=True)
-        sys.exit(1)
-
-        #get_apppath_command = 'mvn project-info-reports:summary -f ' + app_build_file
-        #logging.info(get_apppath_command)
-        # run maven
-        #try:
-        #    command_util.run_command(command=get_apppath_command, verbose=tkltest_config['general']['verbose'])
-        #except subprocess.CalledProcessError as e:
-        #    tkltest_status('running {} task {} failed: {}\n{}'.format(app_build_type, get_dependencies_task, e, e.stderr), error=True)
-        #    sys.exit(1)
-
-
 def __collect_jar_modules(jar_file_path, jars_modules):
     """ Collects the modules of the jar and adds them to the dictionary jars_modules. """
     archive = zipfile.ZipFile(jar_file_path, 'r')
@@ -788,7 +678,6 @@
 
     """
     __fix_relative_paths(tkltest_config)
-    __resolve_app_path(tkltest_config)
     __resolve_classpath(tkltest_config, command)
 
 
