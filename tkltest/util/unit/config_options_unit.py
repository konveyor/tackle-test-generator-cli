--- conflicted
+++ resolved
@@ -562,11 +562,7 @@
             'is_cli_option': False,
             'type': int,
             'default_value': 100,
-<<<<<<< HEAD
-            'help_message': 'classes with developer-written instruction percentage of coverage higher than the threshold, are excluded from test generation'
-=======
             'help_message': 'classes with developer-written instruction coverage percentage higher than the threshold are excluded from test generation'
->>>>>>> 3c1db715
         },
     }
 
